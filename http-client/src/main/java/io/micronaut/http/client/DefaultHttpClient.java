/*
 * Copyright 2017-2018 original authors
 *
 * Licensed under the Apache License, Version 2.0 (the "License");
 * you may not use this file except in compliance with the License.
 * You may obtain a copy of the License at
 *
 * http://www.apache.org/licenses/LICENSE-2.0
 *
 * Unless required by applicable law or agreed to in writing, software
 * distributed under the License is distributed on an "AS IS" BASIS,
 * WITHOUT WARRANTIES OR CONDITIONS OF ANY KIND, either express or implied.
 * See the License for the specific language governing permissions and
 * limitations under the License.
 */

package io.micronaut.http.client;

import com.fasterxml.jackson.databind.JsonNode;
import com.fasterxml.jackson.databind.ObjectMapper;
import io.micronaut.buffer.netty.NettyByteBufferFactory;
import io.micronaut.context.BeanContext;
import io.micronaut.context.annotation.Parameter;
import io.micronaut.context.annotation.Primary;
import io.micronaut.context.annotation.Prototype;
import io.micronaut.core.annotation.AnnotationMetadataResolver;
import io.micronaut.core.annotation.AnnotationValue;
import io.micronaut.core.async.publisher.Publishers;
import io.micronaut.core.beans.BeanMap;
import io.micronaut.core.convert.ConversionService;
import io.micronaut.core.io.ResourceResolver;
import io.micronaut.core.io.buffer.ByteBuffer;
import io.micronaut.core.io.buffer.ByteBufferFactory;
import io.micronaut.core.order.OrderUtil;
import io.micronaut.core.reflect.InstantiationUtils;
import io.micronaut.core.type.Argument;
import io.micronaut.core.util.*;
import io.micronaut.http.HttpStatus;
import io.micronaut.http.MediaType;
import io.micronaut.http.MutableHttpRequest;
import io.micronaut.http.annotation.Filter;
import io.micronaut.http.bind.RequestBinderRegistry;
import io.micronaut.http.client.exceptions.*;
import io.micronaut.http.client.multipart.MultipartBody;
import io.micronaut.http.client.sse.RxSseClient;
import io.micronaut.http.client.ssl.NettyClientSslBuilder;
import io.micronaut.http.client.websocket.NettyWebSocketClientHandler;
import io.micronaut.http.codec.CodecException;
import io.micronaut.http.codec.MediaTypeCodec;
import io.micronaut.http.codec.MediaTypeCodecRegistry;
import io.micronaut.http.filter.ClientFilterChain;
import io.micronaut.http.filter.HttpClientFilter;
import io.micronaut.http.multipart.MultipartException;
import io.micronaut.http.netty.channel.NettyThreadFactory;
import io.micronaut.http.netty.content.HttpContentUtil;
import io.micronaut.http.netty.stream.HttpStreamsClientHandler;
import io.micronaut.http.netty.stream.StreamedHttpResponse;
import io.micronaut.http.sse.Event;
import io.micronaut.http.ssl.ClientSslConfiguration;
import io.micronaut.jackson.ObjectMapperFactory;
import io.micronaut.jackson.codec.JsonMediaTypeCodec;
import io.micronaut.jackson.codec.JsonStreamMediaTypeCodec;
import io.micronaut.jackson.parser.JacksonProcessor;
import io.micronaut.runtime.ApplicationConfiguration;
import io.micronaut.websocket.RxWebSocketClient;
import io.micronaut.websocket.context.WebSocketBean;
import io.micronaut.websocket.context.WebSocketBeanRegistry;
import io.micronaut.websocket.exceptions.WebSocketSessionException;
import io.netty.bootstrap.Bootstrap;
import io.netty.buffer.*;
import io.netty.channel.*;
import io.netty.channel.nio.NioEventLoopGroup;
import io.netty.channel.pool.*;
import io.netty.channel.socket.nio.NioSocketChannel;
import io.netty.handler.codec.LineBasedFrameDecoder;
import io.netty.handler.codec.TooLongFrameException;
import io.netty.handler.codec.http.*;
import io.netty.handler.codec.http.multipart.DefaultHttpDataFactory;
import io.netty.handler.codec.http.multipart.HttpDataFactory;
import io.netty.handler.codec.http.multipart.HttpPostRequestEncoder;
import io.netty.handler.codec.http.websocketx.WebSocketClientHandshakerFactory;
import io.netty.handler.codec.http.websocketx.WebSocketVersion;
import io.netty.handler.proxy.HttpProxyHandler;
import io.netty.handler.proxy.Socks5ProxyHandler;
import io.netty.handler.ssl.SslContext;
import io.netty.handler.ssl.SslHandler;
import io.netty.handler.stream.ChunkedWriteHandler;
import io.netty.handler.timeout.IdleStateEvent;
import io.netty.handler.timeout.IdleStateHandler;
import io.netty.handler.timeout.ReadTimeoutHandler;
import io.netty.util.CharsetUtil;
import io.netty.util.ReferenceCountUtil;
import io.netty.util.concurrent.DefaultThreadFactory;
import io.netty.util.concurrent.Future;
import io.reactivex.*;
import io.reactivex.disposables.Disposable;
import io.reactivex.functions.Cancellable;
import io.reactivex.functions.Function;
import io.reactivex.schedulers.Schedulers;
import org.reactivestreams.Publisher;
import org.reactivestreams.Subscriber;
import org.reactivestreams.Subscription;
import org.slf4j.Logger;
import org.slf4j.LoggerFactory;

import javax.annotation.Nullable;
import javax.annotation.PreDestroy;
import javax.inject.Inject;
import javax.inject.Named;
import java.io.Closeable;
import java.net.*;
import java.net.Proxy.Type;
import java.nio.charset.Charset;
import java.nio.charset.StandardCharsets;
import java.time.Duration;
import java.util.*;
import java.util.concurrent.ThreadFactory;
import java.util.concurrent.TimeUnit;
import java.util.concurrent.TimeoutException;
import java.util.concurrent.atomic.AtomicBoolean;
import java.util.concurrent.atomic.AtomicInteger;
import java.util.concurrent.atomic.AtomicReference;

/**
 * Default implementation of the {@link HttpClient} interface based on Netty.
 *
 * @author Graeme Rocher
 * @since 1.0
 */
@Prototype
@Primary
public class DefaultHttpClient implements RxWebSocketClient, RxHttpClient, RxStreamingHttpClient, RxSseClient, Closeable, AutoCloseable {

    protected static final String HANDLER_AGGREGATOR = "http-aggregator";
    protected static final String HANDLER_CHUNK = "chunk-writer";
    protected static final String HANDLER_STREAM = "stream-handler";
    protected static final String HANDLER_DECODER = "http-decoder";

    private static final Logger LOG = LoggerFactory.getLogger(DefaultHttpClient.class);
    private static final int DEFAULT_HTTP_PORT = 80;
    private static final int DEFAULT_HTTPS_PORT = 443;

    protected final Bootstrap bootstrap;
    protected EventLoopGroup group;
    protected MediaTypeCodecRegistry mediaTypeCodecRegistry;
    protected ByteBufferFactory<ByteBufAllocator, ByteBuf> byteBufferFactory = new NettyByteBufferFactory();

    private final Scheduler scheduler;
    private final LoadBalancer loadBalancer;
    private final HttpClientConfiguration configuration;
    private final String contextPath;
    private final SslContext sslContext;
    private final AnnotationMetadataResolver annotationMetadataResolver;
    private final ThreadFactory threadFactory;

    private final List<HttpClientFilter> filters;
    private final Charset defaultCharset;
    private final ChannelPoolMap<RequestKey, ChannelPool> poolMap;

    private Set<String> clientIdentifiers = Collections.emptySet();
    private WebSocketBeanRegistry webSocketRegistry = WebSocketBeanRegistry.EMPTY;
    private RequestBinderRegistry requestBinderRegistry;

    /**
     * Construct a client for the given arguments.
     *
     * @param loadBalancer               The {@link LoadBalancer} to use for selecting servers
     * @param configuration              The {@link HttpClientConfiguration} object
     * @param contextPath                The base URI to prepend to request uris
     * @param threadFactory              The thread factory to use for client threads
     * @param nettyClientSslBuilder      The SSL builder
     * @param codecRegistry              The {@link MediaTypeCodecRegistry} to use for encoding and decoding objects
     * @param annotationMetadataResolver The annotation metadata resolver
     * @param filters                    The filters to use
     */
    public DefaultHttpClient(@Parameter LoadBalancer loadBalancer,
                             @Parameter HttpClientConfiguration configuration,
                             @Parameter @Nullable String contextPath,
                             @Named(NettyThreadFactory.NAME) @Nullable ThreadFactory threadFactory,
                             NettyClientSslBuilder nettyClientSslBuilder,
                             MediaTypeCodecRegistry codecRegistry,
                             @Nullable AnnotationMetadataResolver annotationMetadataResolver,
<<<<<<< HEAD
=======
                             HttpClientFilter... filters) {
        this(loadBalancer, configuration, contextPath, threadFactory, nettyClientSslBuilder, codecRegistry, annotationMetadataResolver, Arrays.asList(filters));
    }

    /**
     * Construct a client for the given arguments.
     *
     * @param loadBalancer               The {@link LoadBalancer} to use for selecting servers
     * @param configuration              The {@link HttpClientConfiguration} object
     * @param contextPath                The base URI to prepend to request uris
     * @param threadFactory              The thread factory to use for client threads
     * @param nettyClientSslBuilder      The SSL builder
     * @param codecRegistry              The {@link MediaTypeCodecRegistry} to use for encoding and decoding objects
     * @param annotationMetadataResolver The annotation metadata resolver
     * @param filters                    The filters to use
     */
    @Inject
    public DefaultHttpClient(@Parameter LoadBalancer loadBalancer,
                             @Parameter HttpClientConfiguration configuration,
                             @Parameter @Nullable String contextPath,
                             @Named(NettyThreadFactory.NAME) @Nullable ThreadFactory threadFactory,
                             NettyClientSslBuilder nettyClientSslBuilder,
                             MediaTypeCodecRegistry codecRegistry,
                             @Nullable AnnotationMetadataResolver annotationMetadataResolver,
>>>>>>> e0c522a1
                             List<HttpClientFilter> filters) {

        this.loadBalancer = loadBalancer;
        this.defaultCharset = configuration.getDefaultCharset();
        this.contextPath = contextPath;
        this.bootstrap = new Bootstrap();
        this.configuration = configuration;
        this.sslContext = nettyClientSslBuilder.build().orElse(null);
        this.group = createEventLoopGroup(configuration, threadFactory);
        this.scheduler = Schedulers.from(group);
        this.threadFactory = threadFactory;
        this.bootstrap.group(group)
                .channel(NioSocketChannel.class)
                .option(ChannelOption.SO_KEEPALIVE, true);

        HttpClientConfiguration.ConnectionPoolConfiguration connectionPoolConfiguration = configuration.getConnectionPoolConfiguration();
        if (connectionPoolConfiguration.isEnabled()) {
            int maxConnections = connectionPoolConfiguration.getMaxConnections();
            if (maxConnections > -1) {
                poolMap = new AbstractChannelPoolMap<RequestKey, ChannelPool>() {
                    @Override
                    protected ChannelPool newPool(RequestKey key) {
                        Bootstrap newBootstrap = bootstrap.clone(group);
                        newBootstrap.remoteAddress(key.getRemoteAddress());


                        AbstractChannelPoolHandler channelPoolHandler = newPoolHandler(key);
                        return new FixedChannelPool(
                                newBootstrap,
                                channelPoolHandler,
                                ChannelHealthChecker.ACTIVE,
                                FixedChannelPool.AcquireTimeoutAction.FAIL,
                                connectionPoolConfiguration.getAcquireTimeout().map(Duration::toMillis).orElse(-1L),
                                maxConnections,
                                connectionPoolConfiguration.getMaxPendingAcquires()

                        );
                    }
                };
            } else {
                poolMap = new AbstractChannelPoolMap<RequestKey, ChannelPool>() {
                    @Override
                    protected ChannelPool newPool(RequestKey key) {
                        Bootstrap newBootstrap = bootstrap.clone(group);
                        newBootstrap.remoteAddress(key.getRemoteAddress());
                        AbstractChannelPoolHandler channelPoolHandler = newPoolHandler(key);
                        return new SimpleChannelPool(
                                newBootstrap,
                                channelPoolHandler
                        );
                    }
                };
            }
        } else {
            this.poolMap = null;
        }

        Optional<Duration> connectTimeout = configuration.getConnectTimeout();
        connectTimeout.ifPresent(duration -> this.bootstrap.option(
                ChannelOption.CONNECT_TIMEOUT_MILLIS,
                Long.valueOf(duration.toMillis()).intValue()
        ));

        for (Map.Entry<ChannelOption, Object> entry : configuration.getChannelOptions().entrySet()) {
            Object v = entry.getValue();
            if (v != null) {
                ChannelOption channelOption = entry.getKey();
                bootstrap.option(channelOption, v);
            }
        }
        this.mediaTypeCodecRegistry = codecRegistry;
        this.filters = filters;
        this.annotationMetadataResolver = annotationMetadataResolver != null ? annotationMetadataResolver : AnnotationMetadataResolver.DEFAULT;
    }

    /**
     * Construct a client for the given arguments.
     *
     * @param loadBalancer               The {@link LoadBalancer} to use for selecting servers
     * @param configuration              The {@link HttpClientConfiguration} object
     * @param contextPath                The base URI to prepend to request uris
     * @param threadFactory              The thread factory to use for client threads
     * @param nettyClientSslBuilder      The SSL builder
     * @param codecRegistry              The {@link MediaTypeCodecRegistry} to use for encoding and decoding objects
     * @param annotationMetadataResolver The annotation metadata resolver
     * @param filters                    The filters to use
     */
    public DefaultHttpClient(@Parameter LoadBalancer loadBalancer,
                             @Parameter HttpClientConfiguration configuration,
                             @Parameter @Nullable String contextPath,
                             @Named(NettyThreadFactory.NAME) @Nullable ThreadFactory threadFactory,
                             NettyClientSslBuilder nettyClientSslBuilder,
                             MediaTypeCodecRegistry codecRegistry,
                             @Nullable AnnotationMetadataResolver annotationMetadataResolver,
                             HttpClientFilter... filters) {
        this(loadBalancer, configuration, contextPath, threadFactory, nettyClientSslBuilder, codecRegistry, annotationMetadataResolver, Arrays.asList(filters));
    }

    /**
     * @param url                   The URL
     * @param configuration         The {@link HttpClientConfiguration} object
     * @param nettyClientSslBuilder The SSL builder
     * @param codecRegistry         The {@link MediaTypeCodecRegistry} to use for encoding and decoding objects
     * @param filters               The filters to use
     */
    public DefaultHttpClient(URL url,
                             HttpClientConfiguration configuration,
                             NettyClientSslBuilder nettyClientSslBuilder,
                             MediaTypeCodecRegistry codecRegistry,
                             HttpClientFilter... filters) {
        this(LoadBalancer.fixed(url), configuration, null, new DefaultThreadFactory(MultithreadEventLoopGroup.class), nettyClientSslBuilder, codecRegistry, AnnotationMetadataResolver.DEFAULT, filters);
    }

    /**
     * @param loadBalancer The {@link LoadBalancer} to use for selecting servers
     */
    public DefaultHttpClient(LoadBalancer loadBalancer) {
        this(loadBalancer,
                new DefaultHttpClientConfiguration(),
                null,
                new DefaultThreadFactory(MultithreadEventLoopGroup.class),
                new NettyClientSslBuilder(new ClientSslConfiguration(), new ResourceResolver()),
                createDefaultMediaTypeRegistry(), AnnotationMetadataResolver.DEFAULT);
    }

    /**
     * @param url The URL
     */
    public DefaultHttpClient(@Parameter URL url) {
        this(url, new DefaultHttpClientConfiguration());
    }

    /**
     * @param url           The URL
     * @param configuration The {@link HttpClientConfiguration} object
     */
    public DefaultHttpClient(URL url, HttpClientConfiguration configuration) {
        this(
                LoadBalancer.fixed(url), configuration, null, new DefaultThreadFactory(MultithreadEventLoopGroup.class),
                createSslBuilder(), createDefaultMediaTypeRegistry(),
                AnnotationMetadataResolver.DEFAULT
        );
    }

    /**
     * @param url           The URL
     * @param configuration The {@link HttpClientConfiguration} object
     * @param contextPath   The base URI to prepend to request uris
     */
    public DefaultHttpClient(URL url, HttpClientConfiguration configuration, String contextPath) {
        this(
                LoadBalancer.fixed(url), configuration, contextPath, new DefaultThreadFactory(MultithreadEventLoopGroup.class),
                createSslBuilder(), createDefaultMediaTypeRegistry(),
                AnnotationMetadataResolver.DEFAULT
        );
    }

    /**
     * @param loadBalancer  The {@link LoadBalancer} to use for selecting servers
     * @param configuration The {@link HttpClientConfiguration} object
     */
    public DefaultHttpClient(LoadBalancer loadBalancer, HttpClientConfiguration configuration) {
        this(loadBalancer,
                configuration, null, new DefaultThreadFactory(MultithreadEventLoopGroup.class),
                new NettyClientSslBuilder(new ClientSslConfiguration(), new ResourceResolver()),
                createDefaultMediaTypeRegistry(), AnnotationMetadataResolver.DEFAULT);
    }

    /**
     * @param loadBalancer  The {@link LoadBalancer} to use for selecting servers
     * @param configuration The {@link HttpClientConfiguration} object
     * @param contextPath   The base URI to prepend to request uris
     */
    public DefaultHttpClient(LoadBalancer loadBalancer, HttpClientConfiguration configuration, String contextPath) {
        this(loadBalancer,
                configuration, contextPath, new DefaultThreadFactory(MultithreadEventLoopGroup.class),
                new NettyClientSslBuilder(new ClientSslConfiguration(), new ResourceResolver()),
                createDefaultMediaTypeRegistry(), AnnotationMetadataResolver.DEFAULT);
    }

    /**
     * @return The configuration used by this client
     */
    public HttpClientConfiguration getConfiguration() {
        return configuration;
    }

    @Override
    public HttpClient start() {
        if (!isRunning()) {
            this.group = createEventLoopGroup(configuration, threadFactory);
        }
        return this;
    }

    @Override
    public boolean isRunning() {
        return !group.isShutdown();
    }

    @Override
    @PreDestroy
    public HttpClient stop() {
        if (isRunning()) {
            if (poolMap instanceof Iterable) {
                Iterable<Map.Entry<RequestKey, ChannelPool>> i = (Iterable) poolMap;
                for (Map.Entry<RequestKey, ChannelPool> entry : i) {
                    ChannelPool cp = entry.getValue();
                    try {
                        cp.close();
                    } catch (Exception cause) {
                        LOG.error("Error shutting down HTTP client connection pool: " + cause.getMessage(), cause);
                    }

                }
            }
            Duration shutdownTimeout = configuration.getShutdownTimeout().orElse(Duration.ofMillis(100));
            Future<?> future = this.group.shutdownGracefully(
                    1,
                    shutdownTimeout.toMillis(),
                    TimeUnit.MILLISECONDS
            );
            future.addListener(f -> {
                if (!f.isSuccess() && LOG.isErrorEnabled()) {
                    Throwable cause = f.cause();
                    LOG.error("Error shutting down HTTP client: " + cause.getMessage(), cause);
                }
            });
            try {
                future.await(shutdownTimeout.toMillis());
            } catch (InterruptedException e) {
                // ignore
            }
        }
        return this;
    }

    /**
     * Sets the client identifiers that this client applies to. Used to select a subset of {@link HttpClientFilter}.
     * The client identifiers are equivalents to the value of {@link Client#id()}
     *
     * @param clientIdentifiers The client identifiers
     */
    public void setClientIdentifiers(Set<String> clientIdentifiers) {
        if (clientIdentifiers != null) {
            this.clientIdentifiers = clientIdentifiers;
        }
    }

    /**
     * @param clientIdentifiers The client identifiers
     * @see #setClientIdentifiers(Set)
     */
    public void setClientIdentifiers(String... clientIdentifiers) {
        if (clientIdentifiers != null) {
            this.clientIdentifiers = new HashSet<>(Arrays.asList(clientIdentifiers));
        }
    }

    /**
     * @return The {@link MediaTypeCodecRegistry} used by this client
     */
    public MediaTypeCodecRegistry getMediaTypeCodecRegistry() {
        return mediaTypeCodecRegistry;
    }

    /**
     * Sets the {@link MediaTypeCodecRegistry} used by this client.
     *
     * @param mediaTypeCodecRegistry The registry to use. Should not be null
     */
    public void setMediaTypeCodecRegistry(MediaTypeCodecRegistry mediaTypeCodecRegistry) {
        if (mediaTypeCodecRegistry != null) {
            this.mediaTypeCodecRegistry = mediaTypeCodecRegistry;
        }
    }

    @Override
    public BlockingHttpClient toBlocking() {
        return new BlockingHttpClient() {

            @Override
            public <I, O, E> io.micronaut.http.HttpResponse<O> exchange(io.micronaut.http.HttpRequest<I> request, Argument<O> bodyType, Argument<E> errorType) {
                Flowable<io.micronaut.http.HttpResponse<O>> publisher = DefaultHttpClient.this.exchange(request, bodyType, errorType);
                return publisher.doOnNext((res) -> {
                    Optional<ByteBuf> byteBuf = res.getBody(ByteBuf.class);
                    byteBuf.ifPresent(bb -> {
                        if (bb.refCnt() > 0) {
                            ReferenceCountUtil.safeRelease(bb);
                        }
                    });
                    if (res instanceof FullNettyClientHttpResponse) {
                        ((FullNettyClientHttpResponse) res).onComplete();
                    }
                }).blockingFirst();
            }
        };
    }

    @SuppressWarnings("SubscriberImplementation")
    @Override
    public <I> Flowable<Event<ByteBuffer<?>>> eventStream(io.micronaut.http.HttpRequest<I> request) {

        if (request instanceof MutableHttpRequest) {
            ((MutableHttpRequest) request).accept(MediaType.TEXT_EVENT_STREAM_TYPE);
        }

        Flowable<Event<ByteBuffer<?>>> eventFlowable = Flowable.create(emitter ->
                dataStream(request).subscribe(new Subscriber<ByteBuffer<?>>() {
                    private Subscription dataSubscription;
                    private CurrentEvent currentEvent = new CurrentEvent(
                            byteBufferFactory.getNativeAllocator().compositeBuffer(10)
                    );

                    @Override
                    public void onSubscribe(Subscription s) {
                        this.dataSubscription = s;
                        Cancellable cancellable = () -> dataSubscription.cancel();
                        emitter.setCancellable(cancellable);
                        if (!emitter.isCancelled() && emitter.requested() > 0) {
                            // request the first chunk
                            dataSubscription.request(1);
                        }
                    }

                    @Override
                    public void onNext(ByteBuffer<?> buffer) {

                        try {
                            int len = buffer.readableBytes();

                            // a length of zero indicates the start of a new event
                            // emit the current event
                            if (len == 0) {
                                try {
                                    Event event = Event.of(byteBufferFactory.wrap(currentEvent.data))
                                            .name(currentEvent.name)
                                            .retry(currentEvent.retry)
                                            .id(currentEvent.id);
                                    emitter.onNext(
                                            event
                                    );
                                } finally {
                                    currentEvent.data.release();
                                    currentEvent = new CurrentEvent(
                                            byteBufferFactory.getNativeAllocator().compositeBuffer(10)
                                    );
                                }
                            } else {
                                int colonIndex = buffer.indexOf((byte) ':');
                                // SSE comments start with colon, so skip
                                if (colonIndex > 0) {
                                    // obtain the type
                                    String type = buffer.slice(0, colonIndex).toString(StandardCharsets.UTF_8).trim();
                                    int fromIndex = colonIndex + 1;
                                    // skip the white space before the actual data
                                    if (buffer.getByte(fromIndex) == ((byte) ' ')) {
                                        fromIndex++;
                                    }
                                    if (fromIndex < len) {
                                        int toIndex = len - fromIndex;
                                        switch (type) {
                                            case "data":
                                                ByteBuffer content = buffer.slice(fromIndex, toIndex);
                                                ByteBuf nativeBuffer = (ByteBuf) content.asNativeBuffer();
                                                currentEvent.data.addComponent(true, nativeBuffer);

                                                break;
                                            case "id":
                                                ByteBuffer id = buffer.slice(fromIndex, toIndex);
                                                currentEvent.id = id.toString(StandardCharsets.UTF_8).trim();

                                                break;
                                            case "event":
                                                ByteBuffer event = buffer.slice(fromIndex, toIndex);
                                                currentEvent.name = event.toString(StandardCharsets.UTF_8).trim();

                                                break;
                                            case "retry":
                                                ByteBuffer retry = buffer.slice(fromIndex, toIndex);
                                                String text = retry.toString(StandardCharsets.UTF_8);
                                                if (!StringUtils.isEmpty(text)) {
                                                    Long millis = Long.valueOf(text);
                                                    currentEvent.retry = Duration.ofMillis(millis);
                                                }

                                                break;
                                            default:
                                                // ignore message
                                                break;
                                        }
                                    }
                                }
                            }

                            if (emitter.requested() > 0 && !emitter.isCancelled()) {
                                dataSubscription.request(1);
                            }
                        } catch (Throwable e) {
                            onError(e);
                        }
                    }

                    @Override
                    public void onError(Throwable t) {
                        dataSubscription.cancel();
                        if (t instanceof HttpClientException) {
                            emitter.onError(t);
                        } else {
                            emitter.onError(new HttpClientException("Error consuming Server Sent Events: " + t.getMessage(), t));
                        }
                    }

                    @Override
                    public void onComplete() {
                        emitter.onComplete();
                    }
                }), BackpressureStrategy.BUFFER);

        return eventFlowable;
    }

    @Override
    public <I, B> Flowable<Event<B>> eventStream(io.micronaut.http.HttpRequest<I> request, Argument<B> eventType) {
        return eventStream(request).map(byteBufferEvent -> {
            ByteBuffer<?> data = byteBufferEvent.getData();
            Optional<MediaTypeCodec> registeredCodec;

            if (mediaTypeCodecRegistry != null) {
                registeredCodec = mediaTypeCodecRegistry.findCodec(MediaType.APPLICATION_JSON_TYPE);
            } else {
                registeredCodec = Optional.empty();
            }

            if (registeredCodec.isPresent()) {
                B decoded = registeredCodec.get().decode(eventType, data);
                return Event.of(byteBufferEvent, decoded);
            } else {
                throw new CodecException("JSON codec not present");
            }
        });
    }

    @SuppressWarnings("unchecked")
    @Override
    public <I> Flowable<ByteBuffer<?>> dataStream(io.micronaut.http.HttpRequest<I> request) {
        return Flowable.fromPublisher(resolveRequestURI(request))
                .flatMap(buildDataStreamPublisher(request));

    }

    @Override
    public <I> Flowable<io.micronaut.http.HttpResponse<ByteBuffer<?>>> exchangeStream(io.micronaut.http.HttpRequest<I> request) {
        return Flowable.fromPublisher(resolveRequestURI(request))
                .flatMap(buildExchangeStreamPublisher(request));
    }

    @Override
    public <I, O> Flowable<O> jsonStream(io.micronaut.http.HttpRequest<I> request, io.micronaut.core.type.Argument<O> type) {
        return Flowable.fromPublisher(resolveRequestURI(request))
                .flatMap(buildJsonStreamPublisher(request, type));
    }

    @SuppressWarnings("unchecked")
    @Override
    public <I> Flowable<Map<String, Object>> jsonStream(io.micronaut.http.HttpRequest<I> request) {
        Flowable flowable = jsonStream(request, Map.class);
        return flowable;
    }

    @Override
    public <I, O> Flowable<O> jsonStream(io.micronaut.http.HttpRequest<I> request, Class<O> type) {
        return jsonStream(request, io.micronaut.core.type.Argument.of(type));
    }

    @Override
    public <I, O, E> Flowable<io.micronaut.http.HttpResponse<O>> exchange(io.micronaut.http.HttpRequest<I> request, Argument<O> bodyType, Argument<E> errorType) {
        Publisher<URI> uriPublisher = resolveRequestURI(request);
        return Flowable.fromPublisher(uriPublisher)
                .switchMap(buildExchangePublisher(request, bodyType, errorType));
    }

    @Override
    public <T extends AutoCloseable> Flowable<T> connect(Class<T> clientEndpointType, URI uri) {
        MutableHttpRequest<Object> request = io.micronaut.http.HttpRequest.GET(uri);
        Publisher<URI> uriPublisher = resolveRequestURI(request);
        return Flowable.fromPublisher(uriPublisher)
                .switchMap((resolvedURI) -> connectWebSocket(resolvedURI, request, clientEndpointType));

    }

    @Override
    public void close() {
        stop();
    }

    /**
     * Configure this client for the active bean context.
     *
     * @param beanContext The bean context
     */
    @Inject
    protected void configure(BeanContext beanContext) {
        if (beanContext != null) {
            this.webSocketRegistry = WebSocketBeanRegistry.forClient(beanContext);
            this.requestBinderRegistry = beanContext.findBean(RequestBinderRegistry.class).orElse(null);
        }
    }

    private <T> Flowable<T> connectWebSocket(URI uri, MutableHttpRequest<Object> request, Class<T> clientEndpointType) {
        Bootstrap bootstrap = this.bootstrap.clone();
        return Flowable.create(emitter -> {

            // TODO: allow version / frame size customization
            WebSocketBean<T> webSocketBean = webSocketRegistry.getWebSocket(clientEndpointType);
            SslContext sslContext = buildSslContext(uri);
            WebSocketVersion protocolVersion = WebSocketVersion.V13;
            int maxFramePayloadLength = 1280000;

            bootstrap.remoteAddress(uri.getHost(), uri.getPort());
            bootstrap.handler(new HttpClientInitializer(
                    sslContext,
                    uri.getHost(),
                    uri.getPort(),
                    false,
                    false
            ) {
                @Override
                protected void addFinalHandler(ChannelPipeline pipeline) {
                    pipeline.remove(HANDLER_DECODER);
                    final NettyWebSocketClientHandler webSocketHandler;
                    try {
                        URI webSocketURL = URI.create("ws://" + uri.getHost() + ":" + uri.getPort() + uri.getPath());

                        webSocketHandler = new NettyWebSocketClientHandler<>(
                                request,
                                webSocketBean,
                                WebSocketClientHandshakerFactory.newHandshaker(
                                        webSocketURL, protocolVersion, null, false, EmptyHttpHeaders.INSTANCE, maxFramePayloadLength),
                                requestBinderRegistry,
                                mediaTypeCodecRegistry,
                                emitter);
                        pipeline.addLast(webSocketHandler);
                    } catch (Throwable e) {
                        emitter.onError(new WebSocketSessionException("Error opening WebSocket client session: " + e.getMessage(), e));
                    }
                }
            });

            bootstrap.connect().addListener((ChannelFutureListener) future -> {
                if (!future.isSuccess()) {
                    emitter.onError(future.cause());
                }
            });
        }, BackpressureStrategy.ERROR);
    }


    /**
     * @param request The request
     * @param <I>     The input type
     * @return A {@link Function}
     */
    protected <I> Function<URI, Flowable<io.micronaut.http.HttpResponse<ByteBuffer<?>>>> buildExchangeStreamPublisher(io.micronaut.http.HttpRequest<I> request) {
        return requestURI -> {
            Flowable<io.micronaut.http.HttpResponse<Object>> streamResponsePublisher = buildStreamExchange(request, requestURI);
            return streamResponsePublisher.switchMap(response -> {
                if (!(response instanceof NettyStreamedHttpResponse)) {
                    throw new IllegalStateException("Response has been wrapped in non streaming type. Do not wrap the response in client filters for stream requests");
                }
                NettyStreamedHttpResponse<ByteBuffer<?>> nettyStreamedHttpResponse = (NettyStreamedHttpResponse) response;
                Flowable<HttpContent> httpContentFlowable = Flowable.fromPublisher(nettyStreamedHttpResponse.getNettyResponse());
                return httpContentFlowable.map((Function<HttpContent, io.micronaut.http.HttpResponse<ByteBuffer<?>>>) message -> {
                    ByteBuf byteBuf = message.content();
                    if (LOG.isTraceEnabled()) {
                        LOG.trace("HTTP Client Streaming Response Received Chunk (length: {})", byteBuf.readableBytes());
                        traceBody("Response", byteBuf);
                    }
                    ByteBuffer<?> byteBuffer = byteBufferFactory.wrap(byteBuf);
                    nettyStreamedHttpResponse.setBody(byteBuffer);
                    return nettyStreamedHttpResponse;
                });
            });
        };
    }

    /**
     * @param request The request
     * @param type    The type
     * @param <I>     The input type
     * @param <O>     The output type
     * @return A {@link Function}
     */
    protected <I, O> Function<URI, Flowable<O>> buildJsonStreamPublisher(io.micronaut.http.HttpRequest<I> request, io.micronaut.core.type.Argument<O> type) {
        return requestURI -> {
            Flowable<io.micronaut.http.HttpResponse<Object>> streamResponsePublisher = buildStreamExchange(request, requestURI);
            return streamResponsePublisher.switchMap(response -> {
                if (!(response instanceof NettyStreamedHttpResponse)) {
                    throw new IllegalStateException("Response has been wrapped in non streaming type. Do not wrap the response in client filters for stream requests");
                }

                JsonMediaTypeCodec mediaTypeCodec = (JsonMediaTypeCodec) mediaTypeCodecRegistry.findCodec(MediaType.APPLICATION_JSON_TYPE)
                        .orElseThrow(() -> new IllegalStateException("No JSON codec found"));

                NettyStreamedHttpResponse<?> nettyStreamedHttpResponse = (NettyStreamedHttpResponse) response;
                Flowable<HttpContent> httpContentFlowable = Flowable.fromPublisher(nettyStreamedHttpResponse.getNettyResponse());

                boolean isJsonStream = request.getContentType().map(mediaType -> mediaType.equals(MediaType.APPLICATION_JSON_STREAM_TYPE)).orElse(false);
                boolean streamArray = !Iterable.class.isAssignableFrom(type.getType()) && !isJsonStream;
                JacksonProcessor jacksonProcessor = new JacksonProcessor(mediaTypeCodec.getObjectMapper().getFactory(), streamArray) {
                    @Override
                    public void subscribe(Subscriber<? super JsonNode> downstreamSubscriber) {
                        httpContentFlowable.map(content -> {
                            ByteBuf chunk = content.content();
                            if (LOG.isTraceEnabled()) {
                                LOG.trace("HTTP Client Streaming Response Received Chunk (length: {})", chunk.readableBytes());
                                traceBody("Chunk", chunk);
                            }
                            try {
                                return ByteBufUtil.getBytes(chunk);
                            } finally {
                                chunk.release();
                            }
                        }).subscribe(this);
                        super.subscribe(downstreamSubscriber);
                    }
                };
                return Flowable.fromPublisher(jacksonProcessor).map(jsonNode ->
                        mediaTypeCodec.decode(type, jsonNode)
                );
            });
        };
    }

    /**
     * @param request The request
     * @param <I>     The input type
     * @return A {@link Function}
     */
    protected <I> Function<URI, Flowable<ByteBuffer<?>>> buildDataStreamPublisher(io.micronaut.http.HttpRequest<I> request) {
        return requestURI -> {
            Flowable<io.micronaut.http.HttpResponse<Object>> streamResponsePublisher = buildStreamExchange(request, requestURI);
            Function<HttpContent, ByteBuffer<?>> contentMapper = message -> {
                ByteBuf byteBuf = message.content();
                return byteBufferFactory.wrap(byteBuf);
            };
            return streamResponsePublisher.switchMap(response -> {
                if (!(response instanceof NettyStreamedHttpResponse)) {
                    throw new IllegalStateException("Response has been wrapped in non streaming type. Do not wrap the response in client filters for stream requests");
                }
                NettyStreamedHttpResponse nettyStreamedHttpResponse = (NettyStreamedHttpResponse) response;
                Flowable<HttpContent> httpContentFlowable = Flowable.fromPublisher(nettyStreamedHttpResponse.getNettyResponse());
                return httpContentFlowable.map(contentMapper);
            });
        };
    }

    /**
     * @param request    The request
     * @param requestURI The request URI
     * @param <I>        The input type
     * @return A {@link Flowable}
     */
    @SuppressWarnings("MagicNumber")
    protected <I> Flowable<io.micronaut.http.HttpResponse<Object>> buildStreamExchange(io.micronaut.http.HttpRequest<I> request, URI requestURI) {
        SslContext sslContext = buildSslContext(requestURI);

        AtomicReference<io.micronaut.http.HttpRequest> requestWrapper = new AtomicReference<>(request);
        Flowable<io.micronaut.http.HttpResponse<Object>> streamResponsePublisher = Flowable.create(emitter -> {
                    ChannelFuture channelFuture = doConnect(request, requestURI, sslContext, true);

                    Disposable disposable = buildDisposableChannel(channelFuture);
                    emitter.setDisposable(disposable);
                    emitter.setCancellable(disposable::dispose);


                    channelFuture
                            .addListener((ChannelFutureListener) f -> {
                                if (f.isSuccess()) {
                                    Channel channel = f.channel();

                                    streamRequestThroughChannel(requestURI, requestWrapper, emitter, channel);
                                } else {
                                    Throwable cause = f.cause();
                                    emitter.onError(
                                            new HttpClientException("Connect error:" + cause.getMessage(), cause)
                                    );
                                }
                            });
                }, BackpressureStrategy.BUFFER
        );
        // apply filters
        streamResponsePublisher = Flowable.fromPublisher(
                applyFilterToResponsePublisher(request, requestURI, requestWrapper, streamResponsePublisher)
        );

        return streamResponsePublisher.subscribeOn(scheduler);
    }

    /**
     * @param <I>       The input type
     * @param <O>       The output type
     * @param <E>       The error type
     * @param request   The request
     * @param bodyType  The body type
     * @param errorType The error type
     * @return A {@link Function}
     */
    protected <I, O, E> Function<URI, Publisher<? extends io.micronaut.http.HttpResponse<O>>> buildExchangePublisher(io.micronaut.http.HttpRequest<I> request, Argument<O> bodyType, Argument<E> errorType) {
        AtomicReference<io.micronaut.http.HttpRequest> requestWrapper = new AtomicReference<>(request);
        return requestURI -> {
            Flowable<io.micronaut.http.HttpResponse<O>> responsePublisher = Flowable.create(emitter -> {


                if (poolMap != null && !MediaType.MULTIPART_FORM_DATA_TYPE.equals(request.getContentType().orElse(null))) {
                    ChannelPool channelPool = poolMap.get(new RequestKey(requestURI));
                    Future<Channel> channelFuture = channelPool.acquire();
                    channelFuture.addListener(future -> {
                        if (future.isSuccess()) {
                            Channel channel = (Channel) future.get();
                            try {
                                sendRequestThroughChannel(
                                        requestURI,
                                        requestWrapper,
                                        bodyType,
                                        errorType,
                                        emitter,
                                        channel,
                                        channelPool
                                );
                            } catch (Exception e) {
                                emitter.onError(e);
                            }

                        } else {
                            Throwable cause = future.cause();
                            emitter.onError(
                                    new HttpClientException("Connect Error: " + cause.getMessage(), cause)
                            );
                        }
                    });
                } else {
                    SslContext sslContext = buildSslContext(requestURI);
                    ChannelFuture connectionFuture = doConnect(request, requestURI, sslContext, false);
                    connectionFuture.addListener(future -> {
                        if (future.isSuccess()) {
                            try {
                                Channel channel = connectionFuture.channel();
                                sendRequestThroughChannel(
                                        requestURI,
                                        requestWrapper,
                                        bodyType,
                                        errorType,
                                        emitter,
                                        channel,
                                        null);
                            } catch (Exception e) {
                                emitter.onError(e);
                            }
                        } else {
                            Throwable cause = future.cause();
                            emitter.onError(
                                    new HttpClientException("Connect Error: " + cause.getMessage(), cause)
                            );
                        }
                    });
                }

            }, BackpressureStrategy.ERROR);

            Publisher<io.micronaut.http.HttpResponse<O>> finalPublisher = applyFilterToResponsePublisher(request, requestURI, requestWrapper, responsePublisher);
            Flowable<io.micronaut.http.HttpResponse<O>> finalFlowable;
            if (finalPublisher instanceof Flowable) {
                finalFlowable = (Flowable<io.micronaut.http.HttpResponse<O>>) finalPublisher;
            } else {
                finalFlowable = Flowable.fromPublisher(finalPublisher);
            }
            // apply timeout to flowable too in case a filter applied another policy
            Optional<Duration> readTimeout = configuration.getReadTimeout();
            if (readTimeout.isPresent()) {
                // add an additional second, because generally the timeout should occur
                // from the Netty request handling pipeline
                Duration duration = readTimeout.get().plus(Duration.ofSeconds(1));
                finalFlowable = finalFlowable.timeout(
                        duration.toMillis(),
                        TimeUnit.MILLISECONDS
                ).onErrorResumeNext(throwable -> {
                    if (throwable instanceof TimeoutException) {
                        return Flowable.error(ReadTimeoutException.TIMEOUT_EXCEPTION);
                    }
                    return Flowable.error(throwable);
                });
            }
            return finalFlowable.subscribeOn(scheduler);
        };
    }


    /**
     * @param channel The channel to close asynchronously
     */
    protected void closeChannelAsync(Channel channel) {
        if (channel.isOpen()) {

            ChannelFuture closeFuture = channel.closeFuture();
            closeFuture.addListener(f2 -> {
                if (!f2.isSuccess()) {
                    if (LOG.isErrorEnabled()) {
                        Throwable cause = f2.cause();
                        LOG.error("Error closing request connection: " + cause.getMessage(), cause);
                    }
                }
            });
        }
    }

    /**
     * @param request The request
     * @param <I>     The input type
     * @return A {@link Publisher} with the resolved URI
     */
    protected <I> Publisher<URI> resolveRequestURI(io.micronaut.http.HttpRequest<I> request) {
        URI requestURI = request.getUri();
        if (requestURI.getScheme() != null) {
            // if the request URI includes a scheme then it is fully qualified so use the direct server
            return Publishers.just(requestURI);
        } else {

            return Publishers.map(loadBalancer.select(getLoadBalancerDiscriminator()), server -> {
                        Optional<String> authInfo = server.getMetadata().get(io.micronaut.http.HttpHeaders.AUTHORIZATION_INFO, String.class);
                        if (request instanceof MutableHttpRequest) {
                            if (authInfo.isPresent()) {
                                ((MutableHttpRequest) request).getHeaders().auth(authInfo.get());
                            }
                        }
                        return server.resolve(resolveRequestURI(requestURI));
                    }
            );
        }
    }

    /**
     * @param requestURI The request URI
     * @return A URI that is prepended with the contextPath, if set
     */
    protected URI resolveRequestURI(URI requestURI) {
        if (StringUtils.isNotEmpty(contextPath)) {
            try {
                return new URI(StringUtils.prependUri(contextPath, requestURI.toString()));
            } catch (URISyntaxException e) {
                //should never happen
            }
        }
        return requestURI;
    }

    /**
     * @return The discriminator to use when selecting a server for the purposes of load balancing (defaults to null)
     */
    protected Object getLoadBalancerDiscriminator() {
        return null;
    }


    /**
     * Creates an initial connection to the given remote host.
     *
     * @param request  The request
     * @param uri      The URI to connect to
     * @param sslCtx   The SslContext instance
     * @param isStream Is the connection a stream connection
     * @return A ChannelFuture
     */
    protected ChannelFuture doConnect(
            io.micronaut.http.HttpRequest<?> request,
            URI uri,
            @Nullable SslContext sslCtx,
            boolean isStream) {
        String host = uri.getHost();

        int port = uri.getPort() > -1 ? uri.getPort() : sslCtx != null ? DEFAULT_HTTPS_PORT : DEFAULT_HTTP_PORT;
        return doConnect(request, host, port, sslCtx, isStream);
    }

    /**
     * Creates an initial connection to the given remote host.
     *
     * @param request  The request
     * @param host     The host
     * @param port     The port
     * @param sslCtx   The SslContext instance
     * @param isStream Is the connection a stream connection
     * @return A ChannelFuture
     */
    protected ChannelFuture doConnect(
            io.micronaut.http.HttpRequest<?> request,
            String host,
            int port,
            @Nullable SslContext sslCtx,
            boolean isStream) {
        Bootstrap localBootstrap = this.bootstrap.clone();
        localBootstrap.handler(new HttpClientInitializer(
                sslCtx,
                host,
                port,
                isStream,
                request.getHeaders().get(io.micronaut.http.HttpHeaders.ACCEPT, String.class).map(ct -> ct.equals(MediaType.TEXT_EVENT_STREAM)).orElse(false))
        );
        return doConnect(localBootstrap, host, port);
    }


    /**
     * Creates the {@link NioEventLoopGroup} for this client.
     *
     * @param configuration The configuration
     * @param threadFactory The thread factory
     * @return The group
     */
    protected NioEventLoopGroup createEventLoopGroup(HttpClientConfiguration configuration, ThreadFactory threadFactory) {
        OptionalInt numOfThreads = configuration.getNumOfThreads();
        Optional<Class<? extends ThreadFactory>> threadFactoryType = configuration.getThreadFactory();
        boolean hasThreads = numOfThreads.isPresent();
        boolean hasFactory = threadFactoryType.isPresent();
        NioEventLoopGroup group;
        if (hasThreads && hasFactory) {
            group = new NioEventLoopGroup(numOfThreads.getAsInt(), InstantiationUtils.instantiate(threadFactoryType.get()));
        } else if (hasThreads) {
            if (threadFactory != null) {
                group = new NioEventLoopGroup(numOfThreads.getAsInt(), threadFactory);
            } else {
                group = new NioEventLoopGroup(numOfThreads.getAsInt());
            }
        } else {
            if (threadFactory != null) {
                group = new NioEventLoopGroup(NettyThreadFactory.DEFAULT_EVENT_LOOP_THREADS, threadFactory);
            } else {

                group = new NioEventLoopGroup();
            }
        }
        return group;
    }

    /**
     * Creates an initial connection with the given bootstrap and remote host.
     *
     * @param bootstrap The bootstrap instance
     * @param host      The host
     * @param port      The port
     * @return The ChannelFuture
     */
    protected ChannelFuture doConnect(Bootstrap bootstrap, String host, int port) {
        return bootstrap.connect(host, port);
    }

    /**
     * Builds an {@link SslContext} for the given URI if necessary.
     *
     * @param uriObject The URI
     * @return The {@link SslContext} instance
     */
    protected SslContext buildSslContext(URI uriObject) {
        final SslContext sslCtx;
        if (uriObject.getScheme().equals("https")) {
            sslCtx = sslContext;
            if (sslCtx == null) {
                throw new HttpClientException("Cannot send HTTPS request. SSL is disabled");
            }
        } else {
            sslCtx = null;
        }
        return sslCtx;
    }

    /**
     * Resolve the filters for the request path.
     *
     * @param request    The path
     * @param requestURI The URI of the request
     * @return The filters
     */
    protected List<HttpClientFilter> resolveFilters(io.micronaut.http.HttpRequest<?> request, URI requestURI) {
        List<HttpClientFilter> filterList = new ArrayList<>();
        String requestPath = requestURI.getPath();
        io.micronaut.http.HttpMethod method = request.getMethod();
        for (HttpClientFilter filter : filters) {
            if (filter instanceof Toggleable && !((Toggleable) filter).isEnabled()) {
                continue;
            }
            Optional<AnnotationValue<Filter>> filterOpt = annotationMetadataResolver.resolveMetadata(filter).findAnnotation(Filter.class);
            if (filterOpt.isPresent()) {
                AnnotationValue<Filter> filterAnn = filterOpt.get();
                String[] clients = filterAnn.get("serviceId", String[].class).orElse(null);
                if (!clientIdentifiers.isEmpty() && ArrayUtils.isNotEmpty(clients)) {
                    if (Arrays.stream(clients).noneMatch(id -> clientIdentifiers.contains(id))) {
                        // no matching clients
                        continue;
                    }
                }
                io.micronaut.http.HttpMethod[] methods = filterAnn.get("methods", io.micronaut.http.HttpMethod[].class, null);
                if (ArrayUtils.isNotEmpty(methods)) {
                    if (!Arrays.asList(methods).contains(method)) {
                        continue;
                    }
                }
                String[] patterns = filterAnn.getValue(String[].class).orElse(StringUtils.EMPTY_STRING_ARRAY);
                if (patterns.length == 0) {
                    filterList.add(filter);
                } else {
                    for (String pathPattern : patterns) {
                        if (PathMatcher.ANT.matches(pathPattern, requestPath)) {
                            filterList.add(filter);
                        }
                    }
                }
            } else {
                filterList.add(filter);
            }
        }
        return filterList;
    }

    /**
     * Configures the HTTP proxy for the pipeline.
     *
     * @param pipeline     The pipeline
     * @param proxyType    The proxy type
     * @param proxyAddress The proxy address
     */
    protected void configureProxy(ChannelPipeline pipeline, Type proxyType, SocketAddress proxyAddress) {
        String username = configuration.getProxyUsername().orElse(null);
        String password = configuration.getProxyPassword().orElse(null);

        if (StringUtils.isNotEmpty(username) && StringUtils.isNotEmpty(password)) {
            switch (proxyType) {
                case HTTP:
                    pipeline.addLast(new HttpProxyHandler(proxyAddress, username, password));
                    break;
                case SOCKS:
                    pipeline.addLast(new Socks5ProxyHandler(proxyAddress, username, password));
                    break;
                default:
                    // no-op
            }
        } else {
            switch (proxyType) {
                case HTTP:
                    pipeline.addLast(new HttpProxyHandler(proxyAddress));
                    break;
                case SOCKS:
                    pipeline.addLast(new Socks5ProxyHandler(proxyAddress));
                    break;
                default:
                    // no-op
            }
        }
    }

    /**
     * @param request           The request
     * @param requestURI        The URI of the request
     * @param requestWrapper    The request wrapper
     * @param responsePublisher The response publisher
     * @param <I>               The input type
     * @param <O>               The output type
     * @return The {@link Publisher} for the response
     */
    protected <I, O> Publisher<io.micronaut.http.HttpResponse<O>> applyFilterToResponsePublisher(
            io.micronaut.http.HttpRequest<I> request,
            URI requestURI,
            AtomicReference<io.micronaut.http.HttpRequest> requestWrapper,
            Publisher<io.micronaut.http.HttpResponse<O>> responsePublisher) {
        if (CollectionUtils.isNotEmpty(filters)) {
            List<HttpClientFilter> httpClientFilters = resolveFilters(request, requestURI);
            OrderUtil.reverseSort(httpClientFilters);
            httpClientFilters.add((req, chain) -> responsePublisher);

            ClientFilterChain filterChain = buildChain(requestWrapper, httpClientFilters);
            return (Publisher<io.micronaut.http.HttpResponse<O>>) httpClientFilters.get(0)
                    .doFilter(request, filterChain);
        } else {

            return responsePublisher;
        }
    }

    /**
     * @param request            The request
     * @param requestURI         The URI of the request
     * @param requestContentType The request content type
     * @param permitsBody        Whether permits body
     * @return A {@link NettyRequestWriter}
     * @throws HttpPostRequestEncoder.ErrorDataEncoderException if there is an encoder exception
     */
    protected NettyRequestWriter buildNettyRequest(
            io.micronaut.http.MutableHttpRequest request,
            URI requestURI,
            MediaType requestContentType,
            boolean permitsBody) throws HttpPostRequestEncoder.ErrorDataEncoderException {

        io.netty.handler.codec.http.HttpRequest nettyRequest;
        NettyClientHttpRequest clientHttpRequest = (NettyClientHttpRequest) request;
        HttpPostRequestEncoder postRequestEncoder = null;
        if (permitsBody) {
            Optional body = clientHttpRequest.getBody();
            boolean hasBody = body.isPresent();
            if (requestContentType.equals(MediaType.APPLICATION_FORM_URLENCODED_TYPE) && hasBody) {
                Object bodyValue = body.get();
                postRequestEncoder = buildFormDataRequest(clientHttpRequest, bodyValue);
                nettyRequest = postRequestEncoder.finalizeRequest();
            } else if (requestContentType.equals(MediaType.MULTIPART_FORM_DATA_TYPE) && hasBody) {
                Object bodyValue = body.get();
                postRequestEncoder = buildMultipartRequest(clientHttpRequest, bodyValue);
                nettyRequest = postRequestEncoder.finalizeRequest();
            } else {
                ByteBuf bodyContent = null;
                if (hasBody) {
                    Object bodyValue = body.get();

                    if (Publishers.isConvertibleToPublisher(bodyValue)) {
                        boolean isSingle = Publishers.isSingle(bodyValue.getClass());

                        Flowable<?> publisher = ConversionService.SHARED.convert(bodyValue, Flowable.class).orElseThrow(() ->
                                new IllegalArgumentException("Unconvertible reactive type: " + bodyValue)
                        );

                        Flowable<HttpContent> requestBodyPublisher = publisher.map(o -> {
                            if (o instanceof CharSequence) {
                                ByteBuf textChunk = Unpooled.copiedBuffer(((CharSequence) o), requestContentType.getCharset().orElse(StandardCharsets.UTF_8));
                                if (LOG.isTraceEnabled()) {
                                    traceChunk(textChunk);
                                }
                                return new DefaultHttpContent(textChunk);
                            } else if (o instanceof ByteBuf) {
                                ByteBuf byteBuf = (ByteBuf) o;
                                if (LOG.isTraceEnabled()) {
                                    LOG.trace("Sending Bytes Chunk. Length: {}", byteBuf.readableBytes());
                                }
                                return new DefaultHttpContent(byteBuf);
                            } else if (o instanceof byte[]) {
                                byte[] bodyBytes = (byte[]) o;
                                if (LOG.isTraceEnabled()) {
                                    LOG.trace("Sending Bytes Chunk. Length: {}", bodyBytes.length);
                                }
                                return new DefaultHttpContent(Unpooled.wrappedBuffer(bodyBytes));
                            } else if (mediaTypeCodecRegistry != null) {
                                Optional<MediaTypeCodec> registeredCodec = mediaTypeCodecRegistry.findCodec(requestContentType);
                                ByteBuf encoded = registeredCodec.map(codec -> (ByteBuf) codec.encode(o, byteBufferFactory).asNativeBuffer())
                                        .orElse(null);
                                if (encoded != null) {
                                    if (LOG.isTraceEnabled()) {
                                        traceChunk(encoded);
                                    }
                                    return new DefaultHttpContent(encoded);
                                }
                            }
                            throw new CodecException("Cannot encode value [" + o + "]. No possible encoders found");
                        });

                        if (!isSingle && requestContentType == MediaType.APPLICATION_JSON_TYPE) {
                            requestBodyPublisher = requestBodyPublisher.map(new Function<HttpContent, HttpContent>() {
                                boolean first = true;

                                @Override
                                public HttpContent apply(HttpContent httpContent) {
                                    if (!first) {
                                        return HttpContentUtil.prefixComma(httpContent);
                                    } else {
                                        first = false;
                                        return httpContent;
                                    }
                                }
                            });
                            requestBodyPublisher = Flowable.concat(
                                    Flowable.fromCallable(HttpContentUtil::openBracket),
                                    requestBodyPublisher,
                                    Flowable.fromCallable(HttpContentUtil::closeBracket)
                            );
                        }

                        nettyRequest = clientHttpRequest.getStreamedRequest(
                                requestBodyPublisher
                        );
                        return new NettyRequestWriter(nettyRequest, null);
                    } else if (bodyValue instanceof CharSequence) {
                        bodyContent = charSequenceToByteBuf((CharSequence) bodyValue, requestContentType);
                    } else if (mediaTypeCodecRegistry != null) {
                        Optional<MediaTypeCodec> registeredCodec = mediaTypeCodecRegistry.findCodec(requestContentType);
                        bodyContent = registeredCodec.map(codec -> (ByteBuf) codec.encode(bodyValue, byteBufferFactory).asNativeBuffer())
                                .orElse(null);
                    }
                    if (bodyContent == null) {
                        bodyContent = ConversionService.SHARED.convert(bodyValue, ByteBuf.class).orElseThrow(() ->
                                new HttpClientException("Body [" + bodyValue + "] cannot be encoded to content type [" + requestContentType + "]. No possible codecs or converters found.")
                        );
                    }
                }
                nettyRequest = clientHttpRequest.getFullRequest(bodyContent);
            }
        } else {
            nettyRequest = clientHttpRequest.getFullRequest(null);
        }
        try {
            nettyRequest.setUri(requestURI.toURL().getFile());
        } catch (MalformedURLException e) {
            //should never happen
        }
        return new NettyRequestWriter(nettyRequest, postRequestEncoder);
    }

    private <I, O, E> void sendRequestThroughChannel(
            URI requestURI,
            AtomicReference<io.micronaut.http.HttpRequest> requestWrapper,
            Argument<O> bodyType,
            Argument<E> errorType,
            FlowableEmitter<io.micronaut.http.HttpResponse<O>> emitter,
            Channel channel,
            ChannelPool channelPool) throws HttpPostRequestEncoder.ErrorDataEncoderException {
        io.micronaut.http.HttpRequest<I> finalRequest = requestWrapper.get();
        MediaType requestContentType = finalRequest
                .getContentType()
                .orElse(MediaType.APPLICATION_JSON_TYPE);

        boolean permitsBody = io.micronaut.http.HttpMethod.permitsRequestBody(finalRequest.getMethod());

        NettyClientHttpRequest clientHttpRequest = (NettyClientHttpRequest) finalRequest;
        NettyRequestWriter requestWriter = buildNettyRequest(clientHttpRequest, requestURI, requestContentType, permitsBody);
        HttpRequest nettyRequest = requestWriter.getNettyRequest();

        prepareHttpHeaders(
                requestURI,
                finalRequest,
                nettyRequest,
                permitsBody,
                poolMap == null
        );
        if (LOG.isDebugEnabled()) {
            LOG.debug("Sending HTTP Request: {} {}", nettyRequest.method(), nettyRequest.uri());
            LOG.debug("Chosen Server: {}({})", requestURI.getHost(), requestURI.getPort());
        }
        if (LOG.isTraceEnabled()) {
            traceRequest(finalRequest, nettyRequest);
        }

        addFullHttpResponseHandler(
                finalRequest,
                channel,
                channelPool,
                emitter,
                bodyType,
                errorType
        );
        requestWriter.writeAndClose(channel, channelPool, emitter);
    }

    private void streamRequestThroughChannel(
            URI requestURI,
            AtomicReference<io.micronaut.http.HttpRequest> requestWrapper,
            FlowableEmitter<io.micronaut.http.HttpResponse<Object>> emitter,
            Channel channel) throws HttpPostRequestEncoder.ErrorDataEncoderException {
        NettyRequestWriter requestWriter = prepareRequest(requestWrapper.get(), requestURI);
        HttpRequest nettyRequest = requestWriter.getNettyRequest();
        ChannelPipeline pipeline = channel.pipeline();
        pipeline.addLast(new SimpleChannelInboundHandler<StreamedHttpResponse>() {

            AtomicBoolean received = new AtomicBoolean(false);

            @Override
            public void exceptionCaught(ChannelHandlerContext ctx, Throwable cause) {
                if (received.compareAndSet(false, true)) {
                    emitter.onError(cause);
                }
            }

            @Override
            protected void channelRead0(ChannelHandlerContext ctx, StreamedHttpResponse msg) {
                if (received.compareAndSet(false, true)) {
                    NettyStreamedHttpResponse response = new NettyStreamedHttpResponse(msg);
                    HttpHeaders headers = msg.headers();
                    if (LOG.isTraceEnabled()) {
                        LOG.trace("HTTP Client Streaming Response Received: {}", msg.status());
                        traceHeaders(headers);
                    }

                    int statusCode = response.getStatus().getCode();
                    if (statusCode > 300 && statusCode < 400 && configuration.isFollowRedirects() && headers.contains(HttpHeaderNames.LOCATION)) {
                        String location = headers.get(HttpHeaderNames.LOCATION);
                        Flowable<io.micronaut.http.HttpResponse<Object>> redirectedExchange;
                        try {
                            MutableHttpRequest<Object> redirectRequest = io.micronaut.http.HttpRequest.GET(location);
                            redirectedExchange = Flowable.fromPublisher(resolveRequestURI(redirectRequest))
                                    .flatMap(uri -> buildStreamExchange(redirectRequest, uri));

                            //noinspection SubscriberImplementation
                            redirectedExchange.subscribe(new Subscriber<io.micronaut.http.HttpResponse<Object>>() {
                                Subscription sub;

                                @Override
                                public void onSubscribe(Subscription s) {
                                    s.request(1);
                                    this.sub = s;
                                }

                                @Override
                                public void onNext(io.micronaut.http.HttpResponse<Object> objectHttpResponse) {
                                    emitter.onNext(objectHttpResponse);
                                    sub.cancel();
                                }

                                @Override
                                public void onError(Throwable t) {
                                    emitter.onError(t);
                                    sub.cancel();
                                }

                                @Override
                                public void onComplete() {
                                    emitter.onComplete();
                                }
                            });
                        } catch (Exception e) {
                            emitter.onError(e);
                        }
                    } else {
                        boolean errorStatus = statusCode >= 400;
                        if (errorStatus) {
                            emitter.onError(new HttpClientResponseException(response.getStatus().getReason(), response));
                        } else {
                            emitter.onNext(response);
                            emitter.onComplete();
                        }

                    }

                }
            }
        });
        if (LOG.isDebugEnabled()) {
            LOG.debug("Sending HTTP Request: {} {}", nettyRequest.method(), nettyRequest.uri());
            LOG.debug("Chosen Server: {}({})", requestURI.getHost(), requestURI.getPort());
        }
        if (LOG.isTraceEnabled()) {
            traceRequest(requestWrapper.get(), nettyRequest);
        }

        requestWriter.writeAndClose(channel, null, emitter);
    }

    private ByteBuf charSequenceToByteBuf(CharSequence bodyValue, MediaType requestContentType) {
        CharSequence charSequence = bodyValue;
        return byteBufferFactory.copiedBuffer(
                charSequence.toString().getBytes(
                        requestContentType.getCharset().orElse(defaultCharset)
                )
        ).asNativeBuffer();
    }

    private <I> void prepareHttpHeaders(URI requestURI, io.micronaut.http.HttpRequest<I> request, io.netty.handler.codec.http.HttpRequest nettyRequest, boolean permitsBody, boolean closeConnection) {
        HttpHeaders headers = nettyRequest.headers();
        headers.set(HttpHeaderNames.HOST, requestURI.getHost());

        if (closeConnection) {
            headers.set(HttpHeaderNames.CONNECTION, HttpHeaderValues.CLOSE);
        } else {
            headers.set(HttpHeaderNames.CONNECTION, HttpHeaderValues.KEEP_ALIVE);
        }

        if (permitsBody) {
            Optional<I> body = request.getBody();
            if (body.isPresent()) {
                if (!headers.contains(HttpHeaderNames.CONTENT_TYPE)) {
                    MediaType mediaType = request.getContentType().orElse(MediaType.APPLICATION_JSON_TYPE);
                    headers.set(HttpHeaderNames.CONTENT_TYPE, mediaType);
                }
                if (nettyRequest instanceof FullHttpRequest) {
                    FullHttpRequest fullHttpRequest = (FullHttpRequest) nettyRequest;
                    headers.set(HttpHeaderNames.CONTENT_LENGTH, fullHttpRequest.content().readableBytes());
                } else {
                    headers.set(HttpHeaderNames.TRANSFER_ENCODING, HttpHeaderValues.CHUNKED);
                }
            }
        }
    }

    @SuppressWarnings("MagicNumber")
    private <O, E> void addFullHttpResponseHandler(
            io.micronaut.http.HttpRequest<?> request,
            Channel channel,
            ChannelPool channelPool,
            Emitter<io.micronaut.http.HttpResponse<O>> emitter,
            Argument<O> bodyType, Argument<E> errorType) {
        ChannelPipeline pipeline = channel.pipeline();
        pipeline.addLast(new SimpleChannelInboundHandler<FullHttpResponse>() {

            AtomicBoolean complete = new AtomicBoolean(false);

            @Override
            protected void channelRead0(ChannelHandlerContext channelHandlerContext, FullHttpResponse fullResponse) {

                try {
                    HttpResponseStatus status = fullResponse.status();
                    HttpHeaders headers = fullResponse.headers();
                    if (LOG.isTraceEnabled()) {
                        LOG.trace("HTTP Client Response Received for Request: {} {}", request.getMethod(), request.getUri());
                        LOG.trace("Status Code: {}", status);
                        traceHeaders(headers);
                        traceBody("Response", fullResponse.content());
                    }
                    int statusCode = status.code();
                    // it is a redirect
                    if (statusCode > 300 && statusCode < 400 && configuration.isFollowRedirects() && headers.contains(HttpHeaderNames.LOCATION)) {
                        String location = headers.get(HttpHeaderNames.LOCATION);
                        Flowable<io.micronaut.http.HttpResponse<O>> redirectedRequest = exchange(io.micronaut.http.HttpRequest.GET(location), bodyType);
                        redirectedRequest.first(io.micronaut.http.HttpResponse.notFound())
                                .subscribe((oHttpResponse, throwable) -> {
                                    if (throwable != null) {
                                        emitter.onError(throwable);

                                    } else {
                                        emitter.onNext(oHttpResponse);
                                        emitter.onComplete();
                                    }
                                });
                        return;
                    }
                    if (statusCode == HttpStatus.NO_CONTENT.getCode()) {
                        // normalize the NO_CONTENT header, since http content aggregator adds it even if not present in the response
                        headers.remove(HttpHeaderNames.CONTENT_LENGTH);
                    }
                    boolean errorStatus = statusCode >= 400;
                    FullNettyClientHttpResponse<O> response
                            = new FullNettyClientHttpResponse<>(fullResponse, mediaTypeCodecRegistry, byteBufferFactory, bodyType, errorStatus);

                    if (complete.compareAndSet(false, true)) {
                        if (errorStatus) {
                            try {
                                HttpClientResponseException clientError;
                                if (errorType != HttpClient.DEFAULT_ERROR_TYPE) {
                                    clientError = new HttpClientResponseException(
                                            status.reasonPhrase(),
                                            null,
                                            response,
                                            new HttpClientErrorDecoder() {
                                                @Override
                                                public Class<?> getErrorType(MediaType mediaType) {
                                                    return errorType.getType();
                                                }
                                            }
                                    );
                                } else {
                                    clientError = new HttpClientResponseException(
                                            status.reasonPhrase(),
                                            response
                                    );
                                }
                                emitter.onError(clientError);
                            } catch (Exception e) {
                                emitter.onError(new HttpClientException("Exception occurred decoding error response: " + e.getMessage(), e));
                            }
                        } else {
                            emitter.onNext(response);
                            response.onComplete();
                            emitter.onComplete();
                        }
                    }
                } finally {
                    pipeline.remove(this);
                    if (channelPool != null) {
                        Channel ch = channelHandlerContext.channel();
                        if (!HttpUtil.isKeepAlive(fullResponse)) {
                            ch.closeFuture().addListener(future -> channelPool.release(ch));
                        } else {
                            channelPool.release(ch);
                        }

                    }
                }
            }

            @Override
            public void exceptionCaught(ChannelHandlerContext ctx, Throwable cause) {
                try {
                    if (complete.compareAndSet(false, true)) {

                        String message = cause.getMessage();
                        if (message == null) {
                            message = cause.getClass().getSimpleName();
                        }
                        if (LOG.isTraceEnabled()) {
                            LOG.trace("HTTP Client exception ({}) occurred for request : {} {}", message, request.getMethod(), request.getUri());
                        }

                        if (cause instanceof TooLongFrameException) {
                            emitter.onError(new ContentLengthExceededException(configuration.getMaxContentLength()));
                        } else if (cause instanceof io.netty.handler.timeout.ReadTimeoutException) {
                            emitter.onError(ReadTimeoutException.TIMEOUT_EXCEPTION);
                        } else {
                            emitter.onError(new HttpClientException("Error occurred reading HTTP response: " + message, cause));
                        }
                    }
                } finally {
                    pipeline.remove(this);
                }
            }
        });
    }

    private ClientFilterChain buildChain(AtomicReference<io.micronaut.http.HttpRequest> requestWrapper, List<HttpClientFilter> filters) {
        AtomicInteger integer = new AtomicInteger();
        int len = filters.size();
        return new ClientFilterChain() {
            @SuppressWarnings("unchecked")
            @Override
            public Publisher<? extends io.micronaut.http.HttpResponse<?>> proceed(MutableHttpRequest<?> request) {

                int pos = integer.incrementAndGet();
                if (pos > len) {
                    throw new IllegalStateException("The FilterChain.proceed(..) method should be invoked exactly once per filter execution. The method has instead been invoked multiple times by an erroneous filter definition.");
                }
                HttpClientFilter httpFilter = filters.get(pos);
                return httpFilter.doFilter(requestWrapper.getAndSet(request), this);
            }
        };
    }

    private HttpPostRequestEncoder buildFormDataRequest(NettyClientHttpRequest clientHttpRequest, Object bodyValue) throws HttpPostRequestEncoder.ErrorDataEncoderException {
        HttpPostRequestEncoder postRequestEncoder = new HttpPostRequestEncoder(clientHttpRequest.getFullRequest(null), false);

        Map<String, Object> formData;
        if (bodyValue instanceof Map) {
            formData = (Map<String, Object>) bodyValue;
        } else {
            formData = BeanMap.of(bodyValue);
        }
        for (Map.Entry<String, Object> entry : formData.entrySet()) {
            Object value = entry.getValue();
            if (value != null) {
                Optional<String> converted = ConversionService.SHARED.convert(value, String.class);
                if (converted.isPresent()) {
                    postRequestEncoder.addBodyAttribute(entry.getKey(), converted.get());
                }
            }
        }
        return postRequestEncoder;
    }

    private HttpPostRequestEncoder buildMultipartRequest(NettyClientHttpRequest clientHttpRequest, Object bodyValue) throws HttpPostRequestEncoder.ErrorDataEncoderException {
        HttpDataFactory factory = new DefaultHttpDataFactory(DefaultHttpDataFactory.MINSIZE);
        io.netty.handler.codec.http.HttpRequest request = clientHttpRequest.getFullRequest(null);
        HttpPostRequestEncoder postRequestEncoder = new HttpPostRequestEncoder(factory, request, true, CharsetUtil.UTF_8, HttpPostRequestEncoder.EncoderMode.HTML5);
        if (bodyValue instanceof MultipartBody.Builder) {
            bodyValue = ((MultipartBody.Builder) bodyValue).build();
        }
        if (bodyValue instanceof MultipartBody) {
            postRequestEncoder.setBodyHttpDatas(((MultipartBody) bodyValue).getData(request, factory));
        } else {
            throw new MultipartException(String.format("The type %s is not a supported type for a multipart request body", bodyValue.getClass().getName()));
        }

        return postRequestEncoder;
    }

    private void traceRequest(io.micronaut.http.HttpRequest<?> request, io.netty.handler.codec.http.HttpRequest nettyRequest) {
        HttpHeaders headers = nettyRequest.headers();
        traceHeaders(headers);
        if (io.micronaut.http.HttpMethod.permitsRequestBody(request.getMethod()) && request.getBody().isPresent() && nettyRequest instanceof FullHttpRequest) {
            FullHttpRequest fullHttpRequest = (FullHttpRequest) nettyRequest;
            ByteBuf content = fullHttpRequest.content();
            if (LOG.isTraceEnabled()) {
                traceBody("Request", content);
            }
        }
    }

    private void traceBody(String type, ByteBuf content) {
        LOG.trace(type + " Body");
        LOG.trace("----");
        LOG.trace(content.toString(defaultCharset));
        LOG.trace("----");
    }

    private void traceChunk(ByteBuf content) {
        LOG.trace("Sending Chunk");
        LOG.trace("----");
        LOG.trace(content.toString(defaultCharset));
        LOG.trace("----");
    }

    private void traceHeaders(HttpHeaders headers) {
        for (String name : headers.names()) {
            List<String> all = headers.getAll(name);
            if (all.size() > 1) {
                for (String value : all) {
                    LOG.trace("{}: {}", name, value);
                }
            } else if (!all.isEmpty()) {
                LOG.trace("{}: {}", name, all.get(0));
            }
        }
    }

    private static MediaTypeCodecRegistry createDefaultMediaTypeRegistry() {
        ObjectMapper objectMapper = new ObjectMapperFactory().objectMapper(Optional.empty(), Optional.empty());
        ApplicationConfiguration applicationConfiguration = new ApplicationConfiguration();
        return MediaTypeCodecRegistry.of(
                new JsonMediaTypeCodec(objectMapper, applicationConfiguration, null), new JsonStreamMediaTypeCodec(objectMapper, applicationConfiguration, null)
        );
    }

    private static NettyClientSslBuilder createSslBuilder() {
        return new NettyClientSslBuilder(new ClientSslConfiguration(), new ResourceResolver());
    }

    private <I> NettyRequestWriter prepareRequest(io.micronaut.http.HttpRequest<I> request, URI requestURI) throws HttpPostRequestEncoder.ErrorDataEncoderException {
        MediaType requestContentType = request
                .getContentType()
                .orElse(MediaType.APPLICATION_JSON_TYPE);

        boolean permitsBody = io.micronaut.http.HttpMethod.permitsRequestBody(request.getMethod());
        NettyClientHttpRequest clientHttpRequest = (NettyClientHttpRequest) request;
        NettyRequestWriter requestWriter = buildNettyRequest(clientHttpRequest, requestURI, requestContentType, permitsBody);
        io.netty.handler.codec.http.HttpRequest nettyRequest = requestWriter.getNettyRequest();
        prepareHttpHeaders(requestURI, request, nettyRequest, permitsBody, true);
        return requestWriter;
    }

    private Disposable buildDisposableChannel(ChannelFuture channelFuture) {
        return new Disposable() {
            boolean disposed = false;

            @Override
            public void dispose() {
                if (!disposed) {
                    Channel channel = channelFuture.channel();
                    if (channel.isOpen()) {
                        closeChannelAsync(channel);
                    }
                    disposed = true;
                }
            }

            @Override
            public boolean isDisposed() {
                return disposed;
            }
        };
    }

    private AbstractChannelPoolHandler newPoolHandler(RequestKey key) {
        return new AbstractChannelPoolHandler() {
            @Override
            public void channelCreated(Channel ch) {
                ch.pipeline().addLast(new HttpClientInitializer(
                        key.isSecure() ? sslContext : null,
                        key.getHost(),
                        key.getPort(),
                        false,
                        false
                ));
            }
        };
    }


    /**
     * Initializes the HTTP client channel.
     */
    protected class HttpClientInitializer extends ChannelInitializer<Channel> {

        final SslContext sslContext;
        final String host;
        final int port;
        final boolean stream;
        final boolean acceptsEvents;

        /**
         * @param sslContext    The ssl context
         * @param host          The host
         * @param port          The port
         * @param stream        Whether is stream
         * @param acceptsEvents Whether an event stream is accepted
         */
        protected HttpClientInitializer(
                SslContext sslContext,
                String host,
                int port,
                boolean stream,
                boolean acceptsEvents) {
            this.sslContext = sslContext;
            this.stream = stream;
            this.host = host;
            this.port = port;
            this.acceptsEvents = acceptsEvents;
        }

        /**
         * @param ch The channel
         */
        protected void initChannel(Channel ch) {
            ChannelPipeline p = ch.pipeline();

            if (stream) {
                // for streaming responses we disable auto read
                // so that the consumer is in charge of back pressure
                ch.config().setAutoRead(false);
            }

            if (sslContext != null) {
                SslHandler sslHandler = sslContext.newHandler(
                        ch.alloc(),
                        host,
                        port
                );
                p.addFirst("ssl-handler", sslHandler);
            }

            Optional<SocketAddress> proxy = configuration.getProxyAddress();
            if (proxy.isPresent()) {
                Type proxyType = configuration.getProxyType();
                SocketAddress proxyAddress = proxy.get();
                configureProxy(p, proxyType, proxyAddress);
            }

            // read timeout settings are not applied to streamed requests.
            // instead idle timeout settings are applied.
            if (!stream) {
                Optional<Duration> readTimeout = configuration.getReadTimeout();
                readTimeout.ifPresent(duration -> {
                    if (!duration.isNegative()) {
                        p.addLast(new ReadTimeoutHandler(duration.toMillis(), TimeUnit.MILLISECONDS));
                    }
                });
            } else {
                Optional<Duration> readIdleTime = configuration.getReadIdleTime();
                if (readIdleTime.isPresent()) {
                    Duration duration = readIdleTime.get();
                    p.addLast(new IdleStateHandler(duration.toMillis(), duration.toMillis(), duration.toMillis(), TimeUnit.MILLISECONDS));
                }
            }
            p.addLast("http-client-codec", new HttpClientCodec());

            p.addLast(HANDLER_DECODER, new HttpContentDecompressor());

            int maxContentLength = configuration.getMaxContentLength();

            if (!stream) {
                p.addLast(HANDLER_AGGREGATOR, new HttpObjectAggregator(maxContentLength) {
                    @Override
                    protected void finishAggregation(FullHttpMessage aggregated) throws Exception {
                        if (!HttpUtil.isContentLengthSet(aggregated)) {
                            if (aggregated.content().readableBytes() > 0) {
                                super.finishAggregation(aggregated);
                            }
                        }
                    }
                });
            }

            // if the content type is a SSE event stream we add a decoder
            // to delimit the content by lines
            if (acceptsEventStream()) {
                p.addLast(new SimpleChannelInboundHandler<HttpContent>() {

                    LineBasedFrameDecoder decoder = new LineBasedFrameDecoder(
                            configuration.getMaxContentLength(),
                            true,
                            true
                    );

                    @Override
                    public boolean acceptInboundMessage(Object msg) {
                        return msg instanceof HttpContent && !(msg instanceof LastHttpContent);
                    }

                    @Override
                    protected void channelRead0(ChannelHandlerContext ctx, HttpContent msg) throws Exception {
                        ByteBuf content = msg.content();
                        decoder.channelRead(ctx, content);
                    }

                });

                p.addLast(new SimpleChannelInboundHandler<ByteBuf>() {

                    @Override
                    public boolean acceptInboundMessage(Object msg) {
                        return msg instanceof ByteBuf;
                    }

                    @Override
                    protected void channelRead0(ChannelHandlerContext ctx, ByteBuf msg) {
                        ctx.fireChannelRead(new DefaultHttpContent(msg.retain()));
                    }
                });
            }
            addFinalHandler(p);
        }

        /**
         * Allows overriding the final handler added to the pipeline.
         *
         * @param pipeline The pipeline
         */
        protected void addFinalHandler(ChannelPipeline pipeline) {
            pipeline.addLast(HANDLER_STREAM, new HttpStreamsClientHandler() {
                @Override
                public void userEventTriggered(ChannelHandlerContext ctx, Object evt) throws Exception {
                    if (evt instanceof IdleStateEvent) {
                        // close the connection if it is idle for too long
                        close(ctx, ctx.voidPromise());
                    } else {
                        super.userEventTriggered(ctx, evt);
                    }
                }
            });
        }

        private boolean acceptsEventStream() {
            return this.acceptsEvents;
        }
    }

    /**
     * Key used for connection pooling.
     */
    private final class RequestKey {
        private final String host;
        private final int port;
        private final boolean secure;

        public RequestKey(URI requestURI) {
            this.secure = "https".equalsIgnoreCase(requestURI.getScheme());
            this.host = requestURI.getHost();
            this.port = requestURI.getPort() > -1 ? requestURI.getPort() : sslContext != null ? DEFAULT_HTTPS_PORT : DEFAULT_HTTP_PORT;

        }

        public InetSocketAddress getRemoteAddress() {
            return new InetSocketAddress(host, port);
        }

        public boolean isSecure() {
            return secure;
        }

        public String getHost() {
            return host;
        }

        public int getPort() {
            return port;
        }

        @Override
        public boolean equals(Object o) {
            if (this == o) {
                return true;
            }
            if (o == null || getClass() != o.getClass()) {
                return false;
            }
            RequestKey that = (RequestKey) o;
            return port == that.port &&
                    secure == that.secure &&
                    Objects.equals(host, that.host);
        }

        @Override
        public int hashCode() {
            return Objects.hash(host, port, secure);
        }
    }

    /**
     * A Netty request writer.
     */
    protected class NettyRequestWriter {

        private final HttpRequest nettyRequest;
        private final HttpPostRequestEncoder encoder;

        /**
         * @param nettyRequest The Netty request
         * @param encoder      The encoder
         */
        NettyRequestWriter(HttpRequest nettyRequest, HttpPostRequestEncoder encoder) {
            this.nettyRequest = nettyRequest;
            this.encoder = encoder;
        }

        /**
         * @param channel     The channel
         * @param channelPool The channel pool
         * @param emitter     The emitter
         */
        protected void writeAndClose(Channel channel, ChannelPool channelPool, FlowableEmitter<?> emitter) {
            ChannelFuture channelFuture;
            if (encoder != null && encoder.isChunked()) {
                channel.pipeline().replace(HANDLER_STREAM, HANDLER_CHUNK, new ChunkedWriteHandler());
                channel.write(nettyRequest);
                channelFuture = channel.writeAndFlush(encoder);
            } else {
                channelFuture = channel.writeAndFlush(nettyRequest);

            }

            if (channelPool == null) {
                closeChannel(channel, emitter, channelFuture);
            } else {
                if (encoder != null) {
                    encoder.cleanFiles();
                }
            }
        }

        private void closeChannel(Channel channel, FlowableEmitter<?> emitter, ChannelFuture channelFuture) {
            channelFuture.addListener(f -> {
                try {
                    if (!f.isSuccess()) {
                        emitter.onError(f.cause());
                    } else {
                        channel.read();
                    }
                } finally {
                    if (encoder != null) {
                        encoder.cleanFiles();
                    }
                    closeChannelAsync(channel);
                }
            });
        }

        /**
         * @return The Netty request
         */
        HttpRequest getNettyRequest() {
            return nettyRequest;
        }
    }

    /**
     * Used as a holder for the current SSE event.
     */
    private class CurrentEvent {
        final CompositeByteBuf data;
        String id;
        String name;
        Duration retry;

        CurrentEvent(CompositeByteBuf data) {
            this.data = data;
        }
    }
}<|MERGE_RESOLUTION|>--- conflicted
+++ resolved
@@ -180,8 +180,6 @@
                              NettyClientSslBuilder nettyClientSslBuilder,
                              MediaTypeCodecRegistry codecRegistry,
                              @Nullable AnnotationMetadataResolver annotationMetadataResolver,
-<<<<<<< HEAD
-=======
                              HttpClientFilter... filters) {
         this(loadBalancer, configuration, contextPath, threadFactory, nettyClientSslBuilder, codecRegistry, annotationMetadataResolver, Arrays.asList(filters));
     }
@@ -206,7 +204,6 @@
                              NettyClientSslBuilder nettyClientSslBuilder,
                              MediaTypeCodecRegistry codecRegistry,
                              @Nullable AnnotationMetadataResolver annotationMetadataResolver,
->>>>>>> e0c522a1
                              List<HttpClientFilter> filters) {
 
         this.loadBalancer = loadBalancer;
@@ -280,29 +277,6 @@
         this.mediaTypeCodecRegistry = codecRegistry;
         this.filters = filters;
         this.annotationMetadataResolver = annotationMetadataResolver != null ? annotationMetadataResolver : AnnotationMetadataResolver.DEFAULT;
-    }
-
-    /**
-     * Construct a client for the given arguments.
-     *
-     * @param loadBalancer               The {@link LoadBalancer} to use for selecting servers
-     * @param configuration              The {@link HttpClientConfiguration} object
-     * @param contextPath                The base URI to prepend to request uris
-     * @param threadFactory              The thread factory to use for client threads
-     * @param nettyClientSslBuilder      The SSL builder
-     * @param codecRegistry              The {@link MediaTypeCodecRegistry} to use for encoding and decoding objects
-     * @param annotationMetadataResolver The annotation metadata resolver
-     * @param filters                    The filters to use
-     */
-    public DefaultHttpClient(@Parameter LoadBalancer loadBalancer,
-                             @Parameter HttpClientConfiguration configuration,
-                             @Parameter @Nullable String contextPath,
-                             @Named(NettyThreadFactory.NAME) @Nullable ThreadFactory threadFactory,
-                             NettyClientSslBuilder nettyClientSslBuilder,
-                             MediaTypeCodecRegistry codecRegistry,
-                             @Nullable AnnotationMetadataResolver annotationMetadataResolver,
-                             HttpClientFilter... filters) {
-        this(loadBalancer, configuration, contextPath, threadFactory, nettyClientSslBuilder, codecRegistry, annotationMetadataResolver, Arrays.asList(filters));
     }
 
     /**
