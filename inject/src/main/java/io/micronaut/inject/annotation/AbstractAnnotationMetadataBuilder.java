--- conflicted
+++ resolved
@@ -467,7 +467,6 @@
      * @return The object
      */
     protected abstract Object readAnnotationValue(T originatingElement, T member, String memberName, Object annotationValue);
-
 
     /**
      * Read the raw default annotation values from the given annotation.
@@ -1014,15 +1013,10 @@
             List<A> topLevel = new ArrayList<>();
             for (A annotationMirror : annotationMirrors) {
 
-<<<<<<< HEAD
                 final T annotationTypeMirror = getTypeForAnnotation(annotationMirror);
 
                 String annotationName = getAnnotationTypeName(annotationMirror);
                 final RetentionPolicy retentionPolicy = getRetentionPolicy(annotationTypeMirror);
-=======
-
-                String annotationName = getAnnotationTypeName(annotationMirror);
->>>>>>> 1d72735a
                 if (annotationName.equals(getElementName(element))) {
                     continue;
                 }
