/*
 * Copyright 2017-2020 original authors
 *
 * Licensed under the Apache License, Version 2.0 (the "License");
 * you may not use this file except in compliance with the License.
 * You may obtain a copy of the License at
 *
 * https://www.apache.org/licenses/LICENSE-2.0
 *
 * Unless required by applicable law or agreed to in writing, software
 * distributed under the License is distributed on an "AS IS" BASIS,
 * WITHOUT WARRANTIES OR CONDITIONS OF ANY KIND, either express or implied.
 * See the License for the specific language governing permissions and
 * limitations under the License.
 */
package io.micronaut.http.server.cors;

import io.micronaut.core.annotation.NonNull;
import io.micronaut.core.annotation.Nullable;
import io.micronaut.core.async.publisher.Publishers;
import io.micronaut.core.convert.ArgumentConversionContext;
import io.micronaut.core.convert.ConversionContext;
import io.micronaut.core.convert.ImmutableArgumentConversionContext;
import io.micronaut.core.util.StringUtils;
import io.micronaut.http.HttpHeaders;
import io.micronaut.http.HttpMethod;
import io.micronaut.http.HttpRequest;
import io.micronaut.http.HttpResponse;
import io.micronaut.http.HttpStatus;
import io.micronaut.http.MutableHttpResponse;
import io.micronaut.http.annotation.Filter;
import io.micronaut.http.filter.HttpServerFilter;
import io.micronaut.http.filter.ServerFilterChain;
import io.micronaut.http.filter.ServerFilterPhase;
import io.micronaut.http.server.HttpServerConfiguration;
import io.micronaut.http.server.util.HttpHostResolver;
import jakarta.inject.Inject;
import org.jetbrains.annotations.NotNull;
import org.reactivestreams.Publisher;
import org.slf4j.Logger;
import org.slf4j.LoggerFactory;

import java.util.ArrayList;
import java.util.List;
import java.util.Optional;
import java.util.regex.Matcher;
import java.util.regex.Pattern;
import java.util.stream.Collectors;

import static io.micronaut.http.HttpAttributes.AVAILABLE_HTTP_METHODS;
import static io.micronaut.http.HttpHeaders.*;
import static io.micronaut.http.annotation.Filter.MATCH_ALL_PATTERN;

/**
 * Responsible for handling CORS requests and responses.
 *
 * @author James Kleeh
 * @author Graeme Rocher
 * @since 1.0
 */
@Filter(MATCH_ALL_PATTERN)
public class CorsFilter implements HttpServerFilter {
    private static final Logger LOG = LoggerFactory.getLogger(CorsFilter.class);
    private static final ArgumentConversionContext<HttpMethod> CONVERSION_CONTEXT_HTTP_METHOD = ImmutableArgumentConversionContext.of(HttpMethod.class);
    private static final String LOCALHOST = "http://localhost";

    protected final HttpServerConfiguration.CorsConfiguration corsConfiguration;

    @Nullable
    private final HttpHostResolver httpHostResolver;

    /**
     * @param corsConfiguration The {@link CorsOriginConfiguration} instance
     * @param httpHostResolver HTTP Host resolver
     */
    @Inject
    public CorsFilter(HttpServerConfiguration.CorsConfiguration corsConfiguration,
                      @Nullable HttpHostResolver httpHostResolver) {
        this.corsConfiguration = corsConfiguration;
        this.httpHostResolver = httpHostResolver;
    }

    /**
     * @param corsConfiguration The {@link CorsOriginConfiguration} instance
     * @deprecated Use {@link CorsFilter(HttpServerConfiguration.CorsConfiguration, HttpHostResolver)} instead.
     */
    @Deprecated
    public CorsFilter(HttpServerConfiguration.CorsConfiguration corsConfiguration) {
        this(corsConfiguration, null);
    }

    @Override
    public Publisher<MutableHttpResponse<?>> doFilter(HttpRequest<?> request, ServerFilterChain chain) {
        String origin = request.getHeaders().getOrigin().orElse(null);
        if (origin == null) {
            LOG.trace("Http Header " + HttpHeaders.ORIGIN + " not present. Proceeding with the request.");
            return chain.proceed(request);
        }
        CorsOriginConfiguration corsOriginConfiguration = getConfiguration(request).orElse(null);
        if (corsOriginConfiguration != null) {
            if (CorsUtil.isPreflightRequest(request)) {
                return handlePreflightRequest(request, chain, corsOriginConfiguration);
            }
            if (!validateMethodToMatch(request, corsOriginConfiguration).isPresent()) {
                return forbidden();
            }
            if (shouldDenyToPreventDriveByLocalhostAttack(corsOriginConfiguration, request)) {
                LOG.trace("The resolved configuration allows any origin. To prevent drive-by-localhost attacks the request is forbidden");
                return forbidden();
            }
            return Publishers.then(chain.proceed(request), resp -> decorateResponseWithHeaders(request, resp, corsOriginConfiguration));
        } else if (shouldDenyToPreventDriveByLocalhostAttack(origin, request)) {
            LOG.trace("the request specifies an origin different than localhost. To prevent drive-by-localhost attacks the request is forbidden");
            return forbidden();
        }
        LOG.trace("CORS configuration not found for {} origin", origin);
        return chain.proceed(request);
    }

    /**
     *
     * @param corsOriginConfiguration CORS Origin configuration for request's HTTP Header origin.
     * @param request HTTP Request
     * @return {@literal true} if the resolved host starts with {@literal http://localhost} and the CORS configuration has any for allowed origins.
     */
    protected boolean shouldDenyToPreventDriveByLocalhostAttack(@NonNull CorsOriginConfiguration corsOriginConfiguration,
                                                                @NonNull HttpRequest<?> request) {
        if (httpHostResolver == null) {
            return false;
        }
        String origin = request.getHeaders().getOrigin().orElse(null);
        if (origin == null) {
            return false;
        }
        if (origin.startsWith(LOCALHOST)) {
            return false;
        }
        String host = httpHostResolver.resolve(request);
        return isAny(corsOriginConfiguration.getAllowedOrigins()) && host.startsWith(LOCALHOST);

    }

    /**
     *
     * @param origin HTTP Header {@link HttpHeaders#ORIGIN} value.
     * @param request HTTP Request
     * @return {@literal true} if the resolved host starts with {@literal http://localhost} and origin does not start with localhost deny it.
     */
    protected boolean shouldDenyToPreventDriveByLocalhostAttack(@NonNull String origin,
                                                                @NonNull HttpRequest<?> request) {
        if (httpHostResolver == null) {
            return false;
        }
        String host = httpHostResolver.resolve(request);
        return !origin.startsWith(LOCALHOST) && host.startsWith(LOCALHOST);
    }

    @Override
    public int getOrder() {
        return ServerFilterPhase.METRICS.after();
    }

    /**
     * Handles a CORS response.
     *
     * @param request  The {@link HttpRequest} object
     * @param response The {@link MutableHttpResponse} object
     * @deprecated not used
     */
    @Deprecated
    protected void handleResponse(HttpRequest<?> request, MutableHttpResponse<?> response) {
    }

    /**
     * Handles a CORS {@link HttpRequest}.
     *
     * @param request The {@link HttpRequest} object
     * @return An optional {@link MutableHttpResponse}. The request should proceed normally if empty
     * @deprecated Not used any more.
     */
    @Deprecated
    protected Optional<MutableHttpResponse<?>> handleRequest(HttpRequest request) {
        return Optional.empty();
    }

    @NonNull
    private Optional<HttpMethod> validateMethodToMatch(@NonNull HttpRequest<?> request,
                                                       @NonNull CorsOriginConfiguration config) {
        HttpMethod methodToMatch = methodToMatch(request);
        if (!methodAllowed(config, methodToMatch)) {
            return Optional.empty();
        }
        return Optional.of(methodToMatch);
    }

    /**
     * @param config   The {@link CorsOriginConfiguration} instance
     * @param response The {@link MutableHttpResponse} object
     */
    protected void setAllowCredentials(CorsOriginConfiguration config, MutableHttpResponse<?> response) {
        if (config.isAllowCredentials()) {
            response.header(ACCESS_CONTROL_ALLOW_CREDENTIALS, Boolean.toString(true));
        }
    }

    /**
     * @param exposedHeaders A list of the exposed headers
     * @param response       The {@link MutableHttpResponse} object
     */
    protected void setExposeHeaders(List<String> exposedHeaders, MutableHttpResponse<?> response) {
        if (corsConfiguration.isSingleHeader()) {
            String headerValue = String.join(",", exposedHeaders);
            if (StringUtils.isNotEmpty(headerValue)) {
                response.header(ACCESS_CONTROL_EXPOSE_HEADERS, headerValue);
            }
        } else {
            exposedHeaders.forEach(header -> response.header(ACCESS_CONTROL_EXPOSE_HEADERS, header));
        }
    }

    /**
     * @param response The {@link MutableHttpResponse} object
     */
    protected void setVary(MutableHttpResponse<?> response) {
        response.header(VARY, ORIGIN);
    }

    /**
     * @param origin   The origin
     * @param response The {@link MutableHttpResponse} object
     */
    protected void setOrigin(@Nullable String origin, @NonNull MutableHttpResponse<?> response) {
        if (origin != null) {
            response.header(ACCESS_CONTROL_ALLOW_ORIGIN, origin);
        }
    }

    /**
     * @param method   The {@link HttpMethod} object
     * @param response The {@link MutableHttpResponse} object
     */
    protected void setAllowMethods(HttpMethod method, MutableHttpResponse<?> response) {
        response.header(ACCESS_CONTROL_ALLOW_METHODS, method);
    }

    /**
     * @param optionalAllowHeaders A list with optional allow headers
     * @param response             The {@link MutableHttpResponse} object
     */
    protected void setAllowHeaders(List<?> optionalAllowHeaders, MutableHttpResponse<?> response) {
        List<String> allowHeaders = optionalAllowHeaders.stream().map(Object::toString).collect(Collectors.toList());
        if (corsConfiguration.isSingleHeader()) {
            String headerValue = String.join(",", allowHeaders);
            if (StringUtils.isNotEmpty(headerValue)) {
                response.header(ACCESS_CONTROL_ALLOW_HEADERS, headerValue);
            }
        } else {
            allowHeaders
                .stream()
                .map(StringUtils::trimLeadingWhitespace)
                .forEach(header -> response.header(ACCESS_CONTROL_ALLOW_HEADERS, header));
        }
    }

    /**
     * @param maxAge   The max age
     * @param response The {@link MutableHttpResponse} object
     */
    protected void setMaxAge(long maxAge, MutableHttpResponse<?> response) {
        if (maxAge > -1) {
            response.header(ACCESS_CONTROL_MAX_AGE, Long.toString(maxAge));
        }
    }

    @NonNull
<<<<<<< HEAD
    private Optional<CorsOriginConfiguration> getConfiguration(@NonNull HttpRequest<?> request) {
        String requestOrigin = request.getHeaders().getOrigin().orElse(null);
        if (requestOrigin == null) {
            return Optional.empty();
        }
        Optional<CorsOriginConfiguration> originConfiguration = CrossOriginUtil.getCorsOriginConfigurationForRequest(request);
        if (originConfiguration.isPresent() && matchesOrigin(originConfiguration.get(), requestOrigin)) {
            return originConfiguration;
        }
=======
    private Optional<CorsOriginConfiguration> getConfiguration(@NonNull String requestOrigin) {
>>>>>>> 58356787
        if (!corsConfiguration.isEnabled()) {
            return Optional.empty();
        }
        return corsConfiguration.getConfigurations().values().stream()
            .filter(config -> matchesOrigin(config, requestOrigin))
            .findFirst();
    }

    private static boolean matchesOrigin(@NonNull CorsOriginConfiguration config, String requestOrigin) {
        List<String> allowedOrigins = config.getAllowedOrigins();
        return !allowedOrigins.isEmpty() && (isAny(allowedOrigins) || allowedOrigins.stream().anyMatch(origin -> matchesOrigin(origin, requestOrigin)));
    }

    private static boolean matchesOrigin(@NonNull String origin, @NonNull String requestOrigin) {
        if (origin.equals(requestOrigin)) {
            return true;
        }
        Pattern p = Pattern.compile(origin);
        Matcher m = p.matcher(requestOrigin);
        return m.matches();
    }

    private static boolean isAny(List<String> values) {
        return values == CorsOriginConfiguration.ANY;
    }

    private static boolean isAnyMethod(List<HttpMethod> allowedMethods) {
        return allowedMethods == CorsOriginConfiguration.ANY_METHOD;
    }

    private boolean methodAllowed(@NonNull CorsOriginConfiguration config,
                                  @NonNull HttpMethod methodToMatch) {
        List<HttpMethod> allowedMethods = config.getAllowedMethods();
        return isAnyMethod(allowedMethods) || allowedMethods.stream().anyMatch(method -> method.equals(methodToMatch));
    }

    @NonNull
    private HttpMethod methodToMatch(@NonNull HttpRequest<?> request) {
        HttpMethod requestMethod = request.getMethod();
        return CorsUtil.isPreflightRequest(request) ? request.getHeaders().getFirst(ACCESS_CONTROL_REQUEST_METHOD, CONVERSION_CONTEXT_HTTP_METHOD).orElse(requestMethod) : requestMethod;
    }

    private boolean hasAllowedHeaders(@NonNull HttpRequest<?> request, @NonNull CorsOriginConfiguration config) {
        Optional<List<String>> accessControlHeaders = request.getHeaders().get(ACCESS_CONTROL_REQUEST_HEADERS, ConversionContext.LIST_OF_STRING);
        List<String> allowedHeaders = config.getAllowedHeaders();
        return isAny(allowedHeaders) || (
            accessControlHeaders.isPresent() &&
                accessControlHeaders.get().stream().allMatch(header -> allowedHeaders.stream().anyMatch(allowedHeader -> allowedHeader.equalsIgnoreCase(header.trim())))
        );
    }

    @NotNull
    private static Publisher<MutableHttpResponse<?>> forbidden() {
        return Publishers.just(HttpResponse.status(HttpStatus.FORBIDDEN));
    }

    @NonNull
    private void decorateResponseWithHeadersForPreflightRequest(@NonNull HttpRequest<?> request,
                                                                @NonNull MutableHttpResponse<?> response,
                                                                @NonNull CorsOriginConfiguration config) {
        HttpHeaders headers = request.getHeaders();
        headers.getFirst(ACCESS_CONTROL_REQUEST_METHOD, CONVERSION_CONTEXT_HTTP_METHOD)
            .ifPresent(methods -> setAllowMethods(methods, response));
        headers.get(ACCESS_CONTROL_REQUEST_HEADERS, ConversionContext.LIST_OF_STRING)
            .ifPresent(val -> setAllowHeaders(val, response));
        setMaxAge(config.getMaxAge(), response);
    }

    @NonNull
    private void decorateResponseWithHeaders(@NonNull HttpRequest<?> request,
                                             @NonNull MutableHttpResponse<?> response,
                                             @NonNull CorsOriginConfiguration config) {
        HttpHeaders headers = request.getHeaders();
        setOrigin(headers.getOrigin().orElse(null), response);
        setVary(response);
        setExposeHeaders(config.getExposedHeaders(), response);
        setAllowCredentials(config, response);
    }

    @NonNull
    private Publisher<MutableHttpResponse<?>> handlePreflightRequest(@NonNull HttpRequest<?> request,
                                                                     @NonNull ServerFilterChain chain,
                                                                     @NonNull CorsOriginConfiguration corsOriginConfiguration) {
        Optional<HttpStatus> statusOptional = validatePreflightRequest(request, corsOriginConfiguration);
        if (statusOptional.isPresent()) {
            HttpStatus status = statusOptional.get();
            if (status.getCode() >= 400) {
                return Publishers.just(HttpResponse.status(status));
            }
            MutableHttpResponse<?> resp = HttpResponse.status(status);
            decorateResponseWithHeadersForPreflightRequest(request, resp, corsOriginConfiguration);
            decorateResponseWithHeaders(request, resp, corsOriginConfiguration);
            return Publishers.just(resp);
        }
        return Publishers.then(chain.proceed(request), resp -> {
            decorateResponseWithHeadersForPreflightRequest(request, resp, corsOriginConfiguration);
            decorateResponseWithHeaders(request, resp, corsOriginConfiguration);
        });
    }

    @NonNull
    private Optional<HttpStatus> validatePreflightRequest(@NonNull HttpRequest<?> request,
                                                          @NonNull CorsOriginConfiguration config) {
        Optional<HttpMethod> methodToMatchOptional = validateMethodToMatch(request, config);
        if (!methodToMatchOptional.isPresent()) {
            return Optional.of(HttpStatus.FORBIDDEN);
        }
        HttpMethod methodToMatch = methodToMatchOptional.get();

        Optional<? extends ArrayList<HttpMethod>> availableHttpMethods = (Optional<? extends ArrayList<HttpMethod>>) request.getAttribute(AVAILABLE_HTTP_METHODS, new ArrayList<HttpMethod>().getClass());
        if (CorsUtil.isPreflightRequest(request) &&
            availableHttpMethods.isPresent() &&
            availableHttpMethods.get().stream().anyMatch(method -> method.equals(methodToMatch))) {
            if (!hasAllowedHeaders(request, config)) {
                return Optional.of(HttpStatus.FORBIDDEN);
            }
            return Optional.of(HttpStatus.OK);
        }
        return Optional.empty();
    }
}<|MERGE_RESOLUTION|>--- conflicted
+++ resolved
@@ -273,7 +273,6 @@
     }
 
     @NonNull
-<<<<<<< HEAD
     private Optional<CorsOriginConfiguration> getConfiguration(@NonNull HttpRequest<?> request) {
         String requestOrigin = request.getHeaders().getOrigin().orElse(null);
         if (requestOrigin == null) {
@@ -283,9 +282,6 @@
         if (originConfiguration.isPresent() && matchesOrigin(originConfiguration.get(), requestOrigin)) {
             return originConfiguration;
         }
-=======
-    private Optional<CorsOriginConfiguration> getConfiguration(@NonNull String requestOrigin) {
->>>>>>> 58356787
         if (!corsConfiguration.isEnabled()) {
             return Optional.empty();
         }
