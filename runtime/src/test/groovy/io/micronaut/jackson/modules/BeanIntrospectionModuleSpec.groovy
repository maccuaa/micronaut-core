--- conflicted
+++ resolved
@@ -265,7 +265,6 @@
         String name
     }
 
-<<<<<<< HEAD
     @Introspected
     static class Edition {
 
@@ -276,7 +275,7 @@
             return new Edition(title: book.title)
         }
 
-=======
+    }
 
     @Introspected
     @EqualsAndHashCode
@@ -291,10 +290,9 @@
     static class Attributes {
         String color
         boolean hasFlowers
->>>>>>> 3c7a1ab3
-    }
-
-    //Used for @JsonView
+
+    }
+        //Used for @JsonView
     static class PublicView {}
     static class AllView extends PublicView {}
 
