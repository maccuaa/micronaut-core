/*
 * Copyright 2017-2020 original authors
 *
 * Licensed under the Apache License, Version 2.0 (the "License");
 * you may not use this file except in compliance with the License.
 * You may obtain a copy of the License at
 *
 * https://www.apache.org/licenses/LICENSE-2.0
 *
 * Unless required by applicable law or agreed to in writing, software
 * distributed under the License is distributed on an "AS IS" BASIS,
 * WITHOUT WARRANTIES OR CONDITIONS OF ANY KIND, either express or implied.
 * See the License for the specific language governing permissions and
 * limitations under the License.
 */
package io.micronaut.ast.groovy

import groovy.transform.CompileDynamic
import groovy.transform.CompileStatic
import groovy.transform.PackageScope
import io.micronaut.aop.Adapter
import io.micronaut.aop.Around
import io.micronaut.aop.Interceptor
import io.micronaut.aop.InterceptorBinding
import io.micronaut.aop.InterceptorKind
import io.micronaut.aop.Introduction
import io.micronaut.aop.internal.intercepted.InterceptedMethodUtil
import io.micronaut.aop.writer.AopProxyWriter
import io.micronaut.ast.groovy.annotation.GroovyAnnotationMetadataBuilder
import io.micronaut.ast.groovy.utils.AstAnnotationUtils
import io.micronaut.ast.groovy.utils.AstGenericUtils
import io.micronaut.ast.groovy.utils.PublicAbstractMethodVisitor
import io.micronaut.ast.groovy.utils.PublicMethodVisitor
import io.micronaut.ast.groovy.visitor.GroovyElementFactory
import io.micronaut.ast.groovy.visitor.GroovyVisitorContext
import io.micronaut.context.annotation.Bean
import io.micronaut.context.annotation.ConfigurationBuilder
import io.micronaut.context.annotation.ConfigurationInject
import io.micronaut.context.annotation.ConfigurationReader
import io.micronaut.context.annotation.DefaultScope
import io.micronaut.context.annotation.Executable
import io.micronaut.context.annotation.Factory
import io.micronaut.context.annotation.Property
import io.micronaut.context.annotation.Value
import io.micronaut.core.annotation.AnnotationClassValue
import io.micronaut.core.annotation.AnnotationMetadata
import io.micronaut.core.annotation.AnnotationUtil
import io.micronaut.core.annotation.AnnotationValue
import io.micronaut.core.annotation.Internal
import io.micronaut.core.bind.annotation.Bindable
import io.micronaut.core.naming.NameUtils
import io.micronaut.core.reflect.ClassUtils
import io.micronaut.core.util.ArrayUtils
import io.micronaut.core.util.StringUtils
import io.micronaut.core.value.OptionalValues
import io.micronaut.inject.annotation.AnnotationMetadataHierarchy
import io.micronaut.inject.annotation.AnnotationMetadataReference
import io.micronaut.inject.annotation.DefaultAnnotationMetadata
import io.micronaut.inject.ast.ClassElement
import io.micronaut.inject.ast.Element
import io.micronaut.inject.ast.FieldElement
import io.micronaut.inject.ast.MethodElement
import io.micronaut.inject.ast.ParameterElement
import io.micronaut.inject.ast.PrimitiveElement
import io.micronaut.inject.configuration.ConfigurationMetadata
import io.micronaut.inject.configuration.ConfigurationMetadataBuilder
import io.micronaut.inject.configuration.PropertyMetadata
import io.micronaut.inject.processing.ProcessedTypes
import io.micronaut.inject.visitor.VisitorConfiguration
import io.micronaut.inject.writer.BeanDefinitionReferenceWriter
import io.micronaut.inject.writer.BeanDefinitionVisitor
import io.micronaut.inject.writer.BeanDefinitionWriter
import io.micronaut.inject.writer.OriginatingElements
import org.codehaus.groovy.ast.ASTNode
import org.codehaus.groovy.ast.AnnotatedNode
import org.codehaus.groovy.ast.AnnotationNode
import org.codehaus.groovy.ast.ClassCodeVisitorSupport
import org.codehaus.groovy.ast.ClassHelper
import org.codehaus.groovy.ast.ClassNode
import org.codehaus.groovy.ast.FieldNode
import org.codehaus.groovy.ast.GenericsType
import org.codehaus.groovy.ast.MethodNode
import org.codehaus.groovy.ast.Parameter
import org.codehaus.groovy.ast.PropertyNode
import org.codehaus.groovy.ast.expr.ClassExpression
import org.codehaus.groovy.ast.expr.Expression
import org.codehaus.groovy.ast.expr.ListExpression
import org.codehaus.groovy.ast.tools.GeneralUtils
import org.codehaus.groovy.control.CompilationUnit
import org.codehaus.groovy.control.SourceUnit
import org.codehaus.groovy.control.messages.SyntaxErrorMessage
import org.codehaus.groovy.syntax.SyntaxException

import javax.inject.Inject
import javax.inject.Named
import javax.inject.Scope
import java.lang.reflect.Modifier
import java.time.Duration
import java.util.concurrent.TimeUnit
import java.util.concurrent.atomic.AtomicInteger
import java.util.function.Function

import static org.codehaus.groovy.ast.ClassHelper.makeCached
import static org.codehaus.groovy.ast.tools.GeneralUtils.getGetterName
import static org.codehaus.groovy.ast.tools.GeneralUtils.getSetterName

@CompileStatic
final class InjectVisitor extends ClassCodeVisitorSupport {
    public static final String AROUND_TYPE = AnnotationUtil.ANN_AROUND
    public static final String INTRODUCTION_TYPE = AnnotationUtil.ANN_INTRODUCTION
    final SourceUnit sourceUnit
    final ClassNode concreteClass
    final ClassElement concreteClassElement
    AnnotationMetadata concreteClassAnnotationMetadata
    final ClassElement originatingElement
    final boolean isConfigurationProperties
    final boolean isFactoryClass
    final boolean isExecutableType
    final boolean isAopProxyType
    final boolean isDeclaredBean
    final OptionalValues<Boolean> aopSettings
    final ConfigurationMetadataBuilder<ClassNode> configurationMetadataBuilder
    ConfigurationMetadata configurationMetadata

    final Map<AnnotatedNode, BeanDefinitionVisitor> beanDefinitionWriters = [:]
    private BeanDefinitionVisitor beanWriter
    BeanDefinitionVisitor aopProxyWriter
    final AtomicInteger adaptedMethodIndex = new AtomicInteger(0)
    final AtomicInteger factoryMethodIndex = new AtomicInteger(0)
    private final CompilationUnit compilationUnit
    private final GroovyElementFactory elementFactory
    GroovyVisitorContext groovyVisitorContext

    InjectVisitor(SourceUnit sourceUnit, CompilationUnit compilationUnit, ClassNode targetClassNode, ConfigurationMetadataBuilder<ClassNode> configurationMetadataBuilder) {
        this(sourceUnit, compilationUnit, targetClassNode, null, configurationMetadataBuilder)
    }

    InjectVisitor(SourceUnit sourceUnit, CompilationUnit compilationUnit, ClassNode targetClassNode, Boolean configurationProperties, ConfigurationMetadataBuilder<ClassNode> configurationMetadataBuilder) {
        this.compilationUnit = compilationUnit
        this.sourceUnit = sourceUnit
        groovyVisitorContext = new GroovyVisitorContext(sourceUnit, compilationUnit) {
            @Override
            VisitorConfiguration getConfiguration() {
                new VisitorConfiguration() {
                    @Override
                    boolean includeTypeLevelAnnotationsInGenericArguments() {
                        return false
                    }
                }
            }
        }
        this.elementFactory = groovyVisitorContext.getElementFactory()
        this.configurationMetadataBuilder = configurationMetadataBuilder
        this.concreteClass = targetClassNode
        def annotationMetadata = AstAnnotationUtils.getAnnotationMetadata(sourceUnit, compilationUnit, targetClassNode)
        this.concreteClassAnnotationMetadata = annotationMetadata
        this.originatingElement = elementFactory.newClassElement(concreteClass, annotationMetadata)
        this.concreteClassElement = originatingElement
        this.isFactoryClass = annotationMetadata.hasStereotype(Factory)
        this.isAopProxyType = hasAroundStereotype(annotationMetadata) && !targetClassNode.isAbstract()
        this.aopSettings = isAopProxyType ? annotationMetadata.getValues(AROUND_TYPE, Boolean.class) : OptionalValues.<Boolean> empty()
        this.isExecutableType = isAopProxyType || annotationMetadata.hasStereotype(Executable)
        this.isConfigurationProperties = configurationProperties != null ? configurationProperties : annotationMetadata.hasDeclaredStereotype(ConfigurationReader)
        if (isConfigurationProperties) {
            this.configurationMetadata = configurationMetadataBuilder.visitProperties(
                    concreteClass,
                    null
            )
        }

        if (isAopProxyType && Modifier.isFinal(targetClassNode.modifiers)) {
            addError("Cannot apply AOP advice to final class. Class must be made non-final to support proxying: " + targetClassNode.name, targetClassNode)
        } else if (isFactoryClass || isConfigurationProperties || annotationMetadata.hasStereotype(Bean, Scope)) {
            defineBeanDefinition(concreteClass)
        }
        this.isDeclaredBean = isExecutableType || isConfigurationProperties || isFactoryClass || annotationMetadata.hasStereotype(Scope.class) || annotationMetadata.hasStereotype(DefaultScope.class) || annotationMetadata.hasDeclaredStereotype(Bean) ||concreteClass.declaredConstructors.any {
            AnnotationMetadata constructorMetadata = AstAnnotationUtils.getAnnotationMetadata(sourceUnit, compilationUnit, it)
            constructorMetadata.hasStereotype(Inject)
        }
    }

    static boolean hasAroundStereotype(AnnotationMetadata annotationMetadata) {
        if (annotationMetadata.hasStereotype(AROUND_TYPE)) {
            return true
        } else {
            if (annotationMetadata.hasStereotype(AnnotationUtil.ANN_INTERCEPTOR_BINDINGS)) {
                annotationMetadata.getAnnotationValuesByType(InterceptorBinding)
                    .stream().anyMatch{ av ->
                    InterceptorKind.AROUND == av.enumValue("kind", InterceptorKind).orElse(null)
                }
            }
        }
        return false
    }

    BeanDefinitionVisitor getBeanWriter() {
        if (this.beanWriter == null) {
            defineBeanDefinition(concreteClass)
        }
        return beanWriter
    }

    @Override
    void addError(String msg, ASTNode expr) {
        SourceUnit source = getSourceUnit()
        source.getErrorCollector().addError(
                new SyntaxErrorMessage(new SyntaxException(msg + '\n', expr.getLineNumber(), expr.getColumnNumber(), expr.getLastLineNumber(), expr.getLastColumnNumber()), source)
        )
    }

    @Override
    void visitClass(ClassNode node) {
        AnnotationMetadata annotationMetadata
        if (concreteClass == node) {
            annotationMetadata = concreteClassAnnotationMetadata
        } else {
            annotationMetadata = AstAnnotationUtils.getAnnotationMetadata(sourceUnit, compilationUnit, node)
        }
        boolean isInterface = node.isInterface()
        if (isConfigurationProperties && isInterface) {
            String adviceType = InjectTransform.ANN_CONFIGURATION_ADVICE
            ((Element)concreteClassElement).annotate(adviceType) // hack to make Groovy compile
            concreteClassAnnotationMetadata = concreteClassElement.annotationMetadata
            annotationMetadata = concreteClassAnnotationMetadata
        }
        if (annotationMetadata.hasStereotype(INTRODUCTION_TYPE)) {
            String packageName = node.packageName
            String beanClassName = node.nameWithoutPackage

            AnnotationValue<?>[] aroundInterceptors = InterceptedMethodUtil
                    .resolveInterceptorBinding(annotationMetadata, InterceptorKind.AROUND)

            AnnotationValue<?>[] introductionInterceptors = InterceptedMethodUtil
                    .resolveInterceptorBinding(annotationMetadata, InterceptorKind.INTRODUCTION)


            AnnotationValue<?>[] interceptorTypes = (AnnotationValue<?>[]) ArrayUtils.concat(aroundInterceptors, introductionInterceptors)
            ClassElement[] interfaceTypes = annotationMetadata.getValue(Introduction.class, "interfaces", String[].class).orElse(new String[0])
                                                    .collect {ClassElement.of(it) }

            AopProxyWriter aopProxyWriter = new AopProxyWriter(
                    packageName,
                    beanClassName,
                    isInterface,
                    originatingElement,
                    annotationMetadata,
                    interfaceTypes,
                    configurationMetadataBuilder,
<<<<<<< HEAD
                    groovyVisitorContext,
=======
                    configurationMetadata,
>>>>>>> ecaa5997
                    interceptorTypes
            )
            ClassElement groovyClassElement = elementFactory.newClassElement(
                    node,
                    annotationMetadata
            )
            populateProxyWriterConstructor(groovyClassElement, aopProxyWriter)
            beanDefinitionWriters.put(node, aopProxyWriter)
            visitIntroductionTypePublicMethods(aopProxyWriter, node)
            if (ArrayUtils.isNotEmpty(interfaceTypes)) {
                List<AnnotationNode> annotationNodes = node.annotations
                Set<ClassNode> interfacesToVisit = []

                populateIntroducedInterfaces(annotationNodes, interfacesToVisit)

                if (!interfacesToVisit.isEmpty()) {
                    for (ClassNode itce in interfacesToVisit as Set<ClassNode>) {
                        visitIntroductionTypePublicMethods(aopProxyWriter, itce)
                    }
                }
            }

            if (!isInterface) {
                node.visitContents(this)
            }
        } else {
            boolean isOwningClass = node == concreteClass
            if (isOwningClass && concreteClass.abstract && !isDeclaredBean) {
                return
            }
            ClassNode superClass = node.getSuperClass()
            List<ClassNode> superClasses = []
            while (superClass != null) {
                superClasses.add(superClass)
                superClass = superClass.getSuperClass()
            }
            superClasses = superClasses.reverse()
            for (classNode in superClasses) {
                if (classNode.name != ClassHelper.OBJECT_TYPE.name && classNode.name != GroovyObjectSupport.name && classNode.name != Script.name) {
                    classNode.visitContents(this)
                }
            }
            super.visitClass(node)
        }
    }

    private void populateIntroducedInterfaces(List<AnnotationNode> annotationNodes, Set<ClassNode> interfacesToVisit) {
        for (ann in annotationNodes) {
            if (ann.classNode.name == Introduction.class.getName()) {
                Expression expression = ann.getMember("interfaces")
                if (expression instanceof ClassExpression) {
                    interfacesToVisit.add(((ClassExpression) expression).type)
                } else if (expression instanceof ListExpression) {
                    ListExpression list = (ListExpression) expression
                    for (expr in list.expressions) {
                        if (expr instanceof ClassExpression) {
                            interfacesToVisit.add(((ClassExpression) expr).type)
                        }
                    }
                }
            } else if (AstAnnotationUtils.hasStereotype(sourceUnit, compilationUnit, ann.classNode, Introduction)) {
                populateIntroducedInterfaces(ann.classNode.annotations, interfacesToVisit)
            }
        }
    }

    @CompileStatic
    protected void visitIntroductionTypePublicMethods(AopProxyWriter aopProxyWriter, ClassNode node) {
        AnnotationMetadata typeAnnotationMetadata = aopProxyWriter.getAnnotationMetadata()
        SourceUnit source = this.sourceUnit
        CompilationUnit unit = this.compilationUnit
        ClassElement concreteClassElement = this.concreteClassElement
        AnnotationMetadata concreteClassAnnotationMetadata = this.concreteClassAnnotationMetadata
        PublicMethodVisitor publicMethodVisitor = new PublicAbstractMethodVisitor(source, unit) {

            @Override
            protected boolean isAcceptableMethod(MethodNode methodNode) {
                return super.isAcceptableMethod(methodNode) || hasDeclaredAroundStereotype(AstAnnotationUtils.getAnnotationMetadata(source, unit, methodNode))
            }

            @Override
            void accept(ClassNode classNode, MethodNode methodNode) {
                AnnotationMetadata annotationMetadata
                if (AstAnnotationUtils.isAnnotated(node.name, methodNode) || AstAnnotationUtils.hasAnnotation(methodNode, Override)) {
                    annotationMetadata = AstAnnotationUtils.newBuilder(source, unit).buildForParent(node.name, node, methodNode)
                } else {
                    annotationMetadata = new AnnotationMetadataReference(
                            aopProxyWriter.getBeanDefinitionName() + BeanDefinitionReferenceWriter.REF_SUFFIX,
                            typeAnnotationMetadata
                    )
                }
                MethodElement groovyMethodElement = elementFactory.newMethodElement(
                        concreteClassElement,
                        methodNode,
                        annotationMetadata
                )

                ClassNode owningType = AstGenericUtils.resolveTypeReference(methodNode.declaringClass)
                ClassElement owningClassElement = elementFactory.newClassElement(
                        owningType,
                        concreteClassAnnotationMetadata
                )

                if (!annotationMetadata.hasStereotype("io.micronaut.validation.Validated") &&
                        isDeclaredBean) {
                    boolean hasConstraint
                    for (ParameterElement p: groovyMethodElement.getParameters()) {
                        AnnotationMetadata parameterMetadata = p.annotationMetadata
                        if (InjectTransform.IS_CONSTRAINT.test(parameterMetadata)) {
                            hasConstraint = true
                            break
                        }
                    }
                    if (hasConstraint) {
                        if (annotationMetadata instanceof AnnotationMetadataReference) {
                            annotationMetadata = AstAnnotationUtils.newBuilder(source, unit).buildForParent(node.name, node, methodNode)
                            groovyMethodElement = elementFactory.newMethodElement(
                                    concreteClassElement,
                                    methodNode,
                                    annotationMetadata
                            )
                        }

                        annotationMetadata = addValidated(groovyMethodElement)
                    }
                }

                if (isConfigurationProperties && methodNode.isAbstract()) {
                    if (!aopProxyWriter.isValidated()) {
                        aopProxyWriter.setValidated(InjectTransform.IS_CONSTRAINT.test(annotationMetadata))
                    }

                    if (!NameUtils.isGetterName(methodNode.name)) {
                        error("Only getter methods are allowed on @ConfigurationProperties interfaces: " + methodNode.name, classNode)
                        return
                    }

                    if (groovyMethodElement.hasParameters()) {
                        error("Only zero argument getter methods are allowed on @ConfigurationProperties interfaces: " + methodNode.name, classNode)
                        return
                    }
                    String propertyName = NameUtils.getPropertyNameForGetter(methodNode.name)
                    String propertyType = methodNode.returnType.name

                    if ("void".equals(propertyType)) {
                        error("Getter methods must return a value @ConfigurationProperties interfaces: " + methodNode.name, classNode)
                        return
                    }

                    final PropertyMetadata propertyMetadata = configurationMetadataBuilder.visitProperty(
                            current.isInterface() ? current : classNode,
                            classNode,
                            propertyType,
                            propertyName,
                            null,
                            annotationMetadata.stringValue(Bindable.class, "defaultValue").orElse(null)
                    )

                    annotationMetadata = addPropertyMetadata(
                            groovyMethodElement,
                            propertyMetadata
                    )

                    final ClassNode typeElement = !ClassUtils.isJavaBasicType(propertyType) ? methodNode.returnType : null
                    if (typeElement != null && AstAnnotationUtils.hasStereotype(source, unit, typeElement, Scope.class)) {
                        annotationMetadata = addBeanConfigAdvise(annotationMetadata)
                    } else {
                        annotationMetadata = addAnnotation(groovyMethodElement, InjectTransform.ANN_CONFIGURATION_ADVICE)
                    }

                }

                if (hasAroundStereotype(AstAnnotationUtils.getAnnotationMetadata(source, unit, methodNode))) {
                    AnnotationValue<?>[] interceptorTypeReferences = InterceptedMethodUtil
                            .resolveInterceptorBinding(annotationMetadata, InterceptorKind.AROUND)
                    aopProxyWriter.visitInterceptorBinding(interceptorTypeReferences)
                }

                if (methodNode.isAbstract()) {
                    aopProxyWriter.visitIntroductionMethod(
                            owningClassElement,
                            groovyMethodElement
                    )
                } else {
                    aopProxyWriter.visitAroundMethod(
                            owningClassElement,
                            groovyMethodElement
                    )
                }
            }

            @CompileDynamic
            private void error(String msg, ClassNode classNode) {
                addError(msg, (ASTNode) classNode)
            }

            @CompileDynamic
            private AnnotationMetadata addBeanConfigAdvise(AnnotationMetadata annotationMetadata) {
                new GroovyAnnotationMetadataBuilder(source, compilationUnit).annotate(
                        annotationMetadata,
                        AnnotationValue.builder(InjectTransform.ANN_CONFIGURATION_ADVICE).member("bean", true).build()
                )
            }

        }
        publicMethodVisitor.accept(node)
    }

    @Override
    protected void visitConstructorOrMethod(MethodNode methodNode, boolean isConstructor) {
        if (methodNode.isSynthetic() || methodNode.name.contains('$')) return

        String methodName = methodNode.name
        ClassNode declaringClass = methodNode.declaringClass
        AnnotationMetadata methodAnnotationMetadata = AstAnnotationUtils.getAnnotationMetadata(sourceUnit, compilationUnit, methodNode)
        def declaringElement = elementFactory.newClassElement(
                declaringClass,
                AnnotationMetadata.EMPTY_METADATA
        )
        if (isFactoryClass && !isConstructor && methodAnnotationMetadata.hasDeclaredStereotype(Bean, Scope)) {
            methodAnnotationMetadata = new GroovyAnnotationMetadataBuilder(sourceUnit, compilationUnit).buildForParent(methodNode.returnType, methodNode, true)
            if (concreteClassAnnotationMetadata.hasDeclaredStereotype(Around)) {
                visitExecutableMethod(declaringClass, methodNode, methodAnnotationMetadata, methodName, methodNode.isPublic())
            }

            MethodElement factoryMethodElement = elementFactory.newMethodElement(
                    concreteClassElement,
                    methodNode,
                    methodAnnotationMetadata
            )
            ClassElement producedClassElement = factoryMethodElement.genericReturnType
            BeanDefinitionWriter beanMethodWriter = new BeanDefinitionWriter(
                    factoryMethodElement,
                    OriginatingElements.of(originatingElement),
                    configurationMetadataBuilder,
                    groovyVisitorContext,
                    factoryMethodIndex.getAndIncrement()
            )

            ClassNode returnType = methodNode.getReturnType()
            def allTypeArguments = factoryMethodElement.returnType.allTypeArguments
            beanMethodWriter.visitTypeArguments(allTypeArguments)
            beanMethodWriter.visitBeanFactoryMethod(
                    originatingElement,
                    factoryMethodElement
            )

            if (hasAroundStereotype(methodAnnotationMetadata)) {

                if (Modifier.isFinal(returnType.modifiers)) {
                    addError(
                            "Cannot apply AOP advice to final class. Class must be made non-final to support proxying: $methodNode",
                            methodNode
                    )
                    return
                }

                AnnotationValue<?>[] interceptorTypeReferences = InterceptedMethodUtil
                        .resolveInterceptorBinding(methodAnnotationMetadata, InterceptorKind.AROUND)
                OptionalValues<Boolean> aopSettings = methodAnnotationMetadata.getValues(AROUND_TYPE, Boolean)
                Map<CharSequence, Object> finalSettings = [:]
                for (key in aopSettings) {
                    finalSettings.put(key, aopSettings.get(key).get())
                }
                finalSettings.put(Interceptor.PROXY_TARGET, true)

                AopProxyWriter proxyWriter = new AopProxyWriter(
                        beanMethodWriter,
                        OptionalValues.of(Boolean.class, finalSettings),
                        configurationMetadataBuilder,
                        groovyVisitorContext,
                        interceptorTypeReferences
                )
                proxyWriter.visitTypeArguments(allTypeArguments)
                if (producedClassElement.isInterface()) {
                    proxyWriter.visitDefaultConstructor(AnnotationMetadata.EMPTY_METADATA, groovyVisitorContext)
                } else {
                    populateProxyWriterConstructor(producedClassElement, proxyWriter)
                }
                SourceUnit source = this.sourceUnit
                CompilationUnit unit = this.compilationUnit
                ClassElement finalConcreteClassElement = this.concreteClassElement
                new PublicMethodVisitor(source) {
                    @Override
                    void accept(ClassNode classNode, MethodNode targetBeanMethodNode) {
                        AnnotationMetadata annotationMetadata
                        if (AstAnnotationUtils.isAnnotated(producedClassElement.name, methodNode)) {
                            annotationMetadata = AstAnnotationUtils.newBuilder(source, unit)
                                    .buildForParent(producedClassElement.name, methodNode, targetBeanMethodNode)
                        } else {
                            annotationMetadata = new AnnotationMetadataReference(
                                    beanMethodWriter.getBeanDefinitionName() + BeanDefinitionReferenceWriter.REF_SUFFIX,
                                    methodAnnotationMetadata
                            )
                        }
                        MethodElement targetMethodElement = elementFactory.newMethodElement(
                                finalConcreteClassElement,
                                targetBeanMethodNode,
                                annotationMetadata
                        )

                        proxyWriter.visitAroundMethod(
                                targetMethodElement.declaringType,
                                targetMethodElement
                        )
                    }
                }.accept(returnType)
                beanDefinitionWriters.put(new AnnotatedNode(), proxyWriter)

            }
            Optional<String> preDestroy = methodAnnotationMetadata.getValue(Bean, "preDestroy", String.class)
            if (preDestroy.isPresent()) {
                String destroyMethodName = preDestroy.get()
                MethodNode destroyMethod = ((ClassNode) producedClassElement.nativeType).getMethod(destroyMethodName)
                if (destroyMethod != null) {
                    def destroyMethodElement = elementFactory.newMethodElement(
                            producedClassElement,
                            destroyMethod,
                            AnnotationMetadata.EMPTY_METADATA
                    )
                    beanMethodWriter.visitPreDestroyMethod(
                            producedClassElement,
                            destroyMethodElement,
                            false,
                            groovyVisitorContext
                    )
                } else {
                    addError("@Bean method defines a preDestroy method that does not exist or is not public: $destroyMethodName", methodNode )
                }
            }
            beanDefinitionWriters.put(methodNode, beanMethodWriter)
        } else if (methodAnnotationMetadata.hasStereotype(Inject.name, ProcessedTypes.POST_CONSTRUCT, ProcessedTypes.PRE_DESTROY)) {
            if (isConstructor && methodAnnotationMetadata.hasStereotype(Inject)) {
                // constructor with explicit @Inject
                defineBeanDefinition(concreteClass)
            } else if (!isConstructor) {
                if (!methodNode.isStatic() && !methodNode.isAbstract()) {
                    boolean isParent = declaringClass != concreteClass
                    MethodNode overriddenMethod = isParent ? concreteClass.getMethod(methodName, methodNode.parameters) : methodNode
                    boolean overridden = isParent && overriddenMethod.declaringClass != declaringClass

                    boolean isPackagePrivate = isPackagePrivate(methodNode, methodNode.modifiers)
                    boolean isPrivate = methodNode.isPrivate()

                    if (isParent && !isPrivate && !isPackagePrivate) {

                        if (overridden) {
                            // bail out if the method has been overridden, since it will have already been handled
                            return
                        }
                    }
                    boolean packagesDiffer = overriddenMethod.declaringClass.packageName != declaringClass.packageName
                    boolean isPackagePrivateAndPackagesDiffer = overridden && packagesDiffer && isPackagePrivate
                    boolean requiresReflection = isPrivate || isPackagePrivateAndPackagesDiffer
                    boolean overriddenInjected = overridden && AstAnnotationUtils.hasStereotype(sourceUnit, compilationUnit, overriddenMethod, Inject)

                    if (isParent && isPackagePrivate && !isPackagePrivateAndPackagesDiffer && overriddenInjected) {
                        // bail out if the method has been overridden by another method annotated with @INject
                        return
                    }
                    if (isParent && overridden && !overriddenInjected && !isPackagePrivateAndPackagesDiffer && !isPrivate) {
                        // bail out if the overridden method is package private and in the same package
                        // and is not annotated with @Inject
                        return
                    }
                    if (!requiresReflection && isInheritedAndNotPublic(methodNode, declaringClass, methodNode.modifiers)) {
                        requiresReflection = true
                    }

                    MethodElement groovyMethodElement = elementFactory.newMethodElement(
                            declaringElement,
                            methodNode,
                            methodAnnotationMetadata
                    )

                    if (isDeclaredBean && methodAnnotationMetadata.hasStereotype(ProcessedTypes.POST_CONSTRUCT)) {
                        defineBeanDefinition(concreteClass)
                        def beanWriter = getBeanWriter()
                        if (aopProxyWriter instanceof AopProxyWriter && !((AopProxyWriter)aopProxyWriter).isProxyTarget()) {
                            beanWriter = aopProxyWriter
                        }
                        beanWriter.visitPostConstructMethod(
                                declaringElement,
                                groovyMethodElement,
                                requiresReflection,
                                groovyVisitorContext
                        )
                    } else if (isDeclaredBean && methodAnnotationMetadata.hasStereotype(ProcessedTypes.PRE_DESTROY)) {
                        defineBeanDefinition(concreteClass)
                        def beanWriter = getBeanWriter()
                        if (aopProxyWriter instanceof AopProxyWriter && !((AopProxyWriter)aopProxyWriter).isProxyTarget()) {
                            beanWriter = aopProxyWriter
                        }
                        beanWriter.visitPreDestroyMethod(
                                declaringElement,
                                groovyMethodElement,
                                requiresReflection,
                                groovyVisitorContext
                        )
                    } else if (methodAnnotationMetadata.hasStereotype(Inject.class)) {
                        defineBeanDefinition(concreteClass)
                        getBeanWriter().visitMethodInjectionPoint(
                                declaringElement,
                                groovyMethodElement,
                                requiresReflection,
                                groovyVisitorContext
                        )
                    }
                }
            }
        } else if (!isConstructor) {
            boolean hasInvalidModifiers = methodNode.isStatic() || methodNode.isAbstract() || methodNode.isSynthetic() || methodAnnotationMetadata.hasAnnotation(Internal) || methodNode.isPrivate()
            boolean isPublic = methodNode.isPublic() && !hasInvalidModifiers
            boolean isExecutable = ((isExecutableType && isPublic) || methodAnnotationMetadata.hasStereotype(Executable) || hasAroundStereotype(methodAnnotationMetadata)) && !hasInvalidModifiers
            if (isDeclaredBean && isExecutable) {
                visitExecutableMethod(declaringClass, methodNode, methodAnnotationMetadata, methodName, isPublic)
            } else if (isConfigurationProperties && isPublic) {
                if (NameUtils.isSetterName(methodNode.name) && methodNode.parameters.length == 1) {
                    String propertyName = NameUtils.getPropertyNameForSetter(methodNode.name)
                    MethodElement groovyMethodElement = elementFactory.newMethodElement(
                            declaringElement,
                            methodNode,
                            methodAnnotationMetadata
                    )
                    ParameterElement parameterElement = groovyMethodElement.parameters[0]

                    if (methodAnnotationMetadata.hasStereotype(ConfigurationBuilder.class)) {
                        getBeanWriter().visitConfigBuilderMethod(
                                parameterElement.type,
                                NameUtils.getterNameFor(propertyName),
                                methodAnnotationMetadata,
                                configurationMetadataBuilder,
                                parameterElement.type.interface
                        )
                        try {
                            visitConfigurationBuilder(
                                    declaringElement,
                                    methodAnnotationMetadata,
                                    parameterElement.type,
                                    getBeanWriter()
                            )
                        } finally {
                            getBeanWriter().visitConfigBuilderEnd()
                        }
                    } else if (declaringClass.getField(propertyName) == null) {
                        if (shouldExclude(configurationMetadata, propertyName)) {
                            return
                        }
                        PropertyMetadata propertyMetadata = configurationMetadataBuilder.visitProperty(
                                concreteClass,
                                declaringClass,
                                parameterElement.type.name,
                                propertyName,
                                null,
                                null
                        )

                        methodAnnotationMetadata = addPropertyMetadata(parameterElement, propertyMetadata)

                        getBeanWriter().visitSetterValue(
                                groovyMethodElement.declaringType,
                                groovyMethodElement,
                                false,
                                true
                        )
                    }
                } else if (NameUtils.isGetterName(methodNode.name)) {
                    if (!getBeanWriter().isValidated()) {
                        getBeanWriter().setValidated(InjectTransform.IS_CONSTRAINT.test(methodAnnotationMetadata))
                    }
                }
            } else if (isPublic) {
                def sourceUnit = sourceUnit
                def compilationUnit = this.compilationUnit
                final boolean isConstrained = isDeclaredBean &&
                        methodNode.getParameters()
                                .any { Parameter p ->
                                    AnnotationMetadata annotationMetadata = AstAnnotationUtils.getAnnotationMetadata(sourceUnit, compilationUnit, p)
                                    InjectTransform.IS_CONSTRAINT.test(annotationMetadata)
                                }
                if (isConstrained) {
                    visitExecutableMethod(declaringClass, methodNode, methodAnnotationMetadata, methodName, isPublic)
                }
            }
        }
    }

    private static AnnotationMetadata addPropertyMetadata(Element element, PropertyMetadata propertyMetadata) {
        element.annotate(
                Property.class.getName(),
                { builder ->
                    builder.member("name", propertyMetadata.path)
                }

        )
        return element.annotationMetadata
    }

    private void visitExecutableMethod(
            ClassNode declaringClass,
            MethodNode methodNode,
            AnnotationMetadata methodAnnotationMetadata,
            String methodName, boolean isPublic) {
        if (declaringClass != ClassHelper.OBJECT_TYPE) {

            boolean isOwningClass = declaringClass == concreteClass
            boolean isParent = declaringClass != concreteClass

            ClassElement declaringElement = elementFactory.newClassElement(declaringClass, concreteClassAnnotationMetadata)
            def methodElement = elementFactory.newMethodElement(concreteClassElement, methodNode, methodAnnotationMetadata)
            Parameter[] resolvedParameters = methodElement.parameters.collect { ParameterElement pe ->
                if (pe.type.isPrimitive()) {
                    return (Parameter) pe.nativeType
                } else {
                    return new Parameter((ClassNode) pe.genericType.nativeType, pe.name)
                }
            } as Parameter[]

            MethodNode overriddenMethod = isParent ? concreteClass.getMethod(methodName, resolvedParameters) : methodNode
            if (!isOwningClass && overriddenMethod != null && overriddenMethod.declaringClass != declaringClass) {
                return
            }

            defineBeanDefinition(concreteClass)

            boolean preprocess = methodAnnotationMetadata.booleanValue(Executable.class, "processOnStartup").orElse(false)
            if (preprocess) {
                getBeanWriter().setRequiresMethodProcessing(true)
            }
            final boolean hasConstraints = methodElement.parameters.any { am ->
                InjectTransform.IS_CONSTRAINT.test(am.annotationMetadata)
            }

            if (hasConstraints) {
                if (!methodAnnotationMetadata.hasStereotype("io.micronaut.validation.Validated")) {
                    methodAnnotationMetadata = addValidated(methodElement)
                }
            }

            boolean executorMethodAdded = false

            if (methodAnnotationMetadata.hasStereotype(Adapter.class)) {
                visitAdaptedMethod(methodNode, methodAnnotationMetadata)
            }

            boolean hasAround = hasConstraints || hasAroundStereotype(methodAnnotationMetadata)
            if ((isAopProxyType && isPublic) || (hasAround && !concreteClass.isAbstract())) {

                boolean hasExplicitAround = hasDeclaredAroundStereotype(methodAnnotationMetadata)

                if (methodNode.isFinal()) {
                    if (hasExplicitAround) {
                        addError("Method defines AOP advice but is declared final. Change the method to be non-final in order for AOP advice to be applied.", methodNode)
                    } else {
                        addError("Public method inherits AOP advice but is declared final. Change the method to be non-final in order for AOP advice to be applied.", methodNode)
                    }
                } else {
                    AnnotationValue<?>[] interceptorTypeReferences = InterceptedMethodUtil
                            .resolveInterceptorBinding(methodAnnotationMetadata, InterceptorKind.AROUND)
                    OptionalValues<Boolean> aopSettings = methodAnnotationMetadata.getValues(AROUND_TYPE, Boolean)
                    AopProxyWriter proxyWriter = resolveProxyWriter(
                            aopSettings,
                            false,
                            interceptorTypeReferences
                    )

                    if (proxyWriter != null && !methodNode.isFinal()) {

                        proxyWriter.visitInterceptorBinding(interceptorTypeReferences)

                        proxyWriter.visitAroundMethod(
                                declaringElement,
                                methodElement
                        )

                        executorMethodAdded = true
                    }
                }
            }

            if (!executorMethodAdded) {
                getBeanWriter().visitExecutableMethod(
                        declaringElement,
                        methodElement,
                        groovyVisitorContext
                )
            }
        }
    }

    static boolean hasDeclaredAroundStereotype(AnnotationMetadata methodAnnotationMetadata) {
        if (methodAnnotationMetadata.hasDeclaredStereotype(AROUND_TYPE)) {
            return true
        } else if (methodAnnotationMetadata.hasDeclaredStereotype(AnnotationUtil.ANN_INTERCEPTOR_BINDINGS)) {
            methodAnnotationMetadata.getDeclaredAnnotationValuesByType(InterceptorBinding)
                    .stream().anyMatch { av ->
                InterceptorKind.AROUND == av.enumValue("kind", InterceptorKind).orElse(null)
            }
        }
    }

    @CompileDynamic
    private AnnotationMetadata addValidated(Element element) {
        return addAnnotation(element, "io.micronaut.validation.Validated")
    }

    @CompileDynamic
    private AnnotationMetadata addAnnotation(Element element, String annotationName) {
        element.annotate(annotationName)
        return element.annotationMetadata
    }

    private AopProxyWriter resolveProxyWriter(
            OptionalValues<Boolean> aopSettings,
            boolean isFactoryType,
            AnnotationValue<?>[] interceptorTypeReferences) {
        AopProxyWriter proxyWriter = (AopProxyWriter) aopProxyWriter
        if (proxyWriter == null) {

            proxyWriter = new AopProxyWriter(
                    (BeanDefinitionWriter) getBeanWriter(),
                    aopSettings,
                    configurationMetadataBuilder,
                    groovyVisitorContext,
                    interceptorTypeReferences
            )

            populateProxyWriterConstructor(concreteClassElement, proxyWriter)
            String beanDefinitionName = getBeanWriter().getBeanDefinitionName()
            if (isFactoryType) {
                proxyWriter.visitSuperBeanDefinitionFactory(beanDefinitionName)
            } else {
                proxyWriter.visitSuperBeanDefinition(beanDefinitionName)
            }

            this.aopProxyWriter = proxyWriter

            def node = new AnnotatedNode()
            beanDefinitionWriters.put(node, proxyWriter)
        }
        proxyWriter
    }

    protected void populateProxyWriterConstructor(ClassElement targetClass, AopProxyWriter proxyWriter) {
        MethodElement constructor = targetClass.getPrimaryConstructor().orElse(null)
        if (constructor != null) {
            if (constructor.parameters.length == 0) {
                proxyWriter.visitDefaultConstructor(
                        AnnotationMetadata.EMPTY_METADATA,
                        groovyVisitorContext
                )
            } else {
                proxyWriter.visitBeanDefinitionConstructor(
                        constructor,
                        constructor.isPrivate(),
                        groovyVisitorContext
                )
            }
        } else {
            ClassNode cn = targetClass.nativeType as ClassNode
            if (cn.declaredConstructors.isEmpty()) {
                proxyWriter.visitDefaultConstructor(AnnotationMetadata.EMPTY_METADATA, groovyVisitorContext)
            } else {
                addError("Class must have at least one non private constructor in order to be a candidate for dependency injection", (ASTNode) targetClass.nativeType)
            }
        }
    }

    protected static boolean isPackagePrivate(AnnotatedNode annotatedNode, int modifiers) {
        return ((!Modifier.isProtected(modifiers) && !Modifier.isPublic(modifiers) && !Modifier.isPrivate(modifiers)) || !annotatedNode.getAnnotations(makeCached(PackageScope)).isEmpty())
    }

    @Override
    void visitField(FieldNode fieldNode) {
        if (fieldNode.name == 'metaClass') return
        int modifiers = fieldNode.modifiers
        if (Modifier.isStatic(modifiers)) {
            return
        }
        if (fieldNode.isSynthetic() && !isPackagePrivate(fieldNode, fieldNode.modifiers)) {
            return
        }
        ClassNode declaringClass = fieldNode.declaringClass
        AnnotationMetadata fieldAnnotationMetadata = AstAnnotationUtils.getAnnotationMetadata(sourceUnit, compilationUnit, fieldNode)
        if (Modifier.isFinal(modifiers) && !fieldAnnotationMetadata.hasStereotype(ConfigurationBuilder)) {
            return
        }
        boolean isInject = fieldAnnotationMetadata.hasStereotype(Inject)
        boolean isValue = isValueInjection(fieldNode, fieldAnnotationMetadata)
        FieldElement fieldElement = elementFactory.newFieldElement(fieldNode, fieldAnnotationMetadata)

        if ((isInject || isValue) && declaringClass.getProperty(fieldNode.getName()) == null) {
            defineBeanDefinition(concreteClass)
            if (!fieldNode.isStatic()) {

                boolean isPrivate = Modifier.isPrivate(modifiers)
                boolean requiresReflection = isPrivate || isInheritedAndNotPublic(fieldNode, fieldNode.declaringClass, modifiers)
                if (!getBeanWriter().isValidated()) {
                    getBeanWriter().setValidated(InjectTransform.IS_CONSTRAINT.test(fieldAnnotationMetadata))
                }
                String fieldName = fieldNode.name
                ClassElement fieldType = fieldElement.type
                if (isValue) {
                    if (isConfigurationProperties && fieldAnnotationMetadata.hasStereotype(ConfigurationBuilder.class)) {
                        if(requiresReflection) {
                            // Using the field would throw a IllegalAccessError, use the method instead
                            String fieldGetterName = NameUtils.getterNameFor(fieldName)
                            MethodNode getterMethod = declaringClass.methods?.find { it.name == fieldGetterName}
                            if(getterMethod != null) {
                                getBeanWriter().visitConfigBuilderMethod(
                                        fieldType,
                                        getterMethod.name,
                                        fieldAnnotationMetadata,
                                        configurationMetadataBuilder,
                                        fieldType.interface
                                )
                            } else {
                                addError("ConfigurationBuilder applied to a non accessible (private or package-private/protected in a different package) field must have a corresponding non-private getter method.", fieldNode)
                            }
                        } else {
                            getBeanWriter().visitConfigBuilderField(fieldType, fieldName, fieldAnnotationMetadata, configurationMetadataBuilder, fieldNode.type.interface)
                        }
                        try {
                            visitConfigurationBuilder(
                                    fieldElement.declaringType,
                                    fieldAnnotationMetadata,
                                    fieldElement.type, getBeanWriter()
                            )
                        } finally {
                            getBeanWriter().visitConfigBuilderEnd()
                        }
                    } else {
                        if (isConfigurationProperties) {
                            if (shouldExclude(configurationMetadata, fieldName)) {
                                return
                            }
                            PropertyMetadata propertyMetadata = configurationMetadataBuilder.visitProperty(
                                    concreteClass,
                                    declaringClass,
                                    fieldNode.type.name,
                                    fieldName,
                                    null, // TODO: fix groovy doc support
                                    null
                            )
                            fieldElement.annotate(Property.class.getName(), {builder  ->
                                builder.member("name", propertyMetadata.path)
                            })
                        }
                        getBeanWriter().visitFieldValue(
                                fieldElement.declaringType,
                                fieldElement,
                                requiresReflection,
                                isConfigurationProperties
                        )
                    }
                } else {
                    getBeanWriter().visitFieldInjectionPoint(
                            fieldElement.declaringType,
                            fieldElement,
                            requiresReflection
                    )
                }
            }
        }
    }

    @Override
    @CompileDynamic
    void visitProperty(PropertyNode propertyNode) {
        FieldNode fieldNode = propertyNode.field
        if (fieldNode.name == 'metaClass') return
        def modifiers = propertyNode.getModifiers()
        if (Modifier.isStatic(modifiers)) {
            return
        }
        AnnotationMetadata fieldAnnotationMetadata = AstAnnotationUtils.getAnnotationMetadata(sourceUnit, compilationUnit, fieldNode)
        if (Modifier.isFinal(modifiers) && !fieldAnnotationMetadata.hasStereotype(ConfigurationBuilder)) {
            return
        }
        boolean isInject = fieldNode != null && fieldAnnotationMetadata.hasStereotype(Inject)
        boolean isValue = isValueInjection(fieldNode, fieldAnnotationMetadata)

        String propertyName = propertyNode.name
        if (!propertyNode.isStatic() && (isInject || isValue)) {
            defineBeanDefinition(concreteClass)
            FieldElement fieldElement = elementFactory.newFieldElement(
                    fieldNode,
                    fieldAnnotationMetadata
            )

            if (!getBeanWriter().isValidated()) {
                getBeanWriter().setValidated(InjectTransform.IS_CONSTRAINT.test(fieldAnnotationMetadata))
            }

            if (isInject) {
                ParameterElement parameterElement = elementFactory.newParameterElement(fieldElement, fieldAnnotationMetadata)
                MethodElement methodElement = MethodElement.of(
                        fieldElement.declaringType,
                        fieldElement,
                        PrimitiveElement.VOID,
                        PrimitiveElement.VOID,
                        getSetterName(propertyName),
                        parameterElement
                )
                getBeanWriter().visitMethodInjectionPoint(
                        fieldElement.declaringType,
                        methodElement,
                        false,
                        groovyVisitorContext
                )
            } else if (isValue) {
                if (isConfigurationProperties && fieldAnnotationMetadata.hasStereotype(ConfigurationBuilder.class)) {
                    getBeanWriter().visitConfigBuilderMethod(
                            fieldElement.type,
                            getGetterName(propertyNode),
                            fieldAnnotationMetadata,
                            configurationMetadataBuilder,
                            fieldNode.type.interface)
                    try {
                        visitConfigurationBuilder(
                                fieldElement.declaringType,
                                fieldAnnotationMetadata,
                                fieldElement.type,
                                getBeanWriter()
                        )
                    } finally {
                        getBeanWriter().visitConfigBuilderEnd()
                    }
                } else {
                    if (isConfigurationProperties) {
                        if (shouldExclude(configurationMetadata, propertyName)) {
                            return
                        }
                        PropertyMetadata propertyMetadata = configurationMetadataBuilder.visitProperty(
                                concreteClass,
                                fieldNode.declaringClass,
                                propertyNode.type.name,
                                propertyNode.name,
                                null, // TODO: fix groovy doc support
                                null
                        )
                        fieldElement.annotate(Property.class.getName(), { builder ->
                            builder.member("name", propertyMetadata.path)
                        })
                        fieldAnnotationMetadata = fieldElement.annotationMetadata
                    }
                    def setterName = GeneralUtils.getSetterName(propertyName)

                    ParameterElement parameterElement = elementFactory.newParameterElement(fieldElement, fieldAnnotationMetadata)
                    def methodElement = MethodElement.of(
                            fieldElement.declaringType,
                            fieldAnnotationMetadata,
                            PrimitiveElement.VOID,
                            PrimitiveElement.VOID,
                            setterName,
                            parameterElement
                    )
                    getBeanWriter().visitSetterValue(
                            fieldElement.declaringType,
                            methodElement,
                            false,
                            isConfigurationProperties
                    )
                }
            }
        } else if (isAopProxyType && !propertyNode.isStatic()) {
            AopProxyWriter aopWriter = (AopProxyWriter) aopProxyWriter
            if (aopProxyWriter != null) {
                AnnotationMetadata fieldMetadata = AstAnnotationUtils.getAnnotationMetadata(sourceUnit, compilationUnit, propertyNode.field)
                FieldElement fieldElement = elementFactory.newFieldElement(
                        fieldNode,
                        fieldMetadata
                )
                ParameterElement parameterElement = elementFactory.newParameterElement(fieldElement, fieldAnnotationMetadata)
                def methodAnnotationMetadata = new AnnotationMetadataHierarchy(
                        concreteClassAnnotationMetadata,
                        fieldAnnotationMetadata
                )
                MethodElement setterElement = MethodElement.of(
                        fieldElement.declaringType,
                        methodAnnotationMetadata,
                        PrimitiveElement.VOID,
                        PrimitiveElement.VOID,
                        getSetterName(propertyName),
                        parameterElement
                )
                aopWriter.visitAroundMethod(
                        fieldElement.declaringType,
                        setterElement
                )

                // also visit getter to ensure proxying
                MethodElement getterElement = MethodElement.of(
                        fieldElement.declaringType,
                        methodAnnotationMetadata,
                        fieldElement.type,
                        fieldElement.genericType,
                        getGetterName(propertyNode)
                )
                aopWriter.visitAroundMethod(
                        fieldElement.declaringType,
                        getterElement
                )
            }
        }
    }

    private boolean isValueInjection(FieldNode fieldNode, AnnotationMetadata fieldAnnotationMetadata) {
        fieldNode != null && (
                fieldAnnotationMetadata.hasStereotype(Value) ||
                        fieldAnnotationMetadata.hasStereotype(Property) ||
                        isConfigurationProperties
        )
    }

    protected boolean isInheritedAndNotPublic(AnnotatedNode annotatedNode, ClassNode declaringClass, int modifiers) {
        return declaringClass != concreteClass &&
                declaringClass.packageName != concreteClass.packageName &&
                ((Modifier.isProtected(modifiers) || !Modifier.isPublic(modifiers)) || !annotatedNode.getAnnotations(makeCached(PackageScope)).isEmpty())
    }

    @Override
    protected SourceUnit getSourceUnit() {
        return sourceUnit
    }

    private void defineBeanDefinition(ClassNode classNode) {
        if (!beanDefinitionWriters.containsKey(classNode)) {
            if (classNode.packageName == null) {
                addError("Micronaut beans cannot be in the default package", classNode)
                return
            }
            AnnotationMetadata annotationMetadata = AstAnnotationUtils.getAnnotationMetadata(sourceUnit, compilationUnit, classNode)
            if (configurationMetadata != null) {
                String existingPrefix = annotationMetadata.getValue(
                        ConfigurationReader.class,
                        "prefix", String.class)
                        .orElse("")

                def computedPrefix = StringUtils.isNotEmpty(existingPrefix) ? existingPrefix + "." + configurationMetadata.getName() : configurationMetadata.getName()
                annotationMetadata = DefaultAnnotationMetadata.mutateMember(
                        annotationMetadata,
                        ConfigurationReader.class.getName(),
                        "prefix",
                        computedPrefix
                )
            }

            ClassElement groovyClassElement = elementFactory.newClassElement(
                    classNode,
                    annotationMetadata
            )

            if (annotationMetadata.hasStereotype(Singleton)) {
                addError("Class annotated with groovy.lang.Singleton instead of javax.inject.Singleton. Import javax.inject.Singleton to use Micronaut Dependency Injection.", classNode)
            }

            beanWriter = new BeanDefinitionWriter(groovyClassElement, configurationMetadataBuilder, groovyVisitorContext)
            beanWriter.visitTypeArguments(groovyClassElement.allTypeArguments)
            beanDefinitionWriters.put(classNode, beanWriter)

            MethodElement constructor = groovyClassElement.getPrimaryConstructor().orElse(null)

            if (constructor != null) {
                if (constructor.parameters.length == 0) {

                    beanWriter.visitDefaultConstructor(AnnotationMetadata.EMPTY_METADATA, groovyVisitorContext)
                } else {
                    def constructorMetadata = constructor.annotationMetadata
                    final boolean isConstructBinding = constructorMetadata.hasDeclaredStereotype(ConfigurationInject.class)
                    if (isConstructBinding) {
                        this.configurationMetadata = configurationMetadataBuilder.visitProperties(
                                concreteClass,
                                null)
                    }
                    beanWriter.visitBeanDefinitionConstructor(constructor, constructor.isPrivate(), groovyVisitorContext)
                }

            } else {
                ClassNode cn = groovyClassElement.nativeType as ClassNode
                if (cn.declaredConstructors.isEmpty()) {
                    beanWriter.visitDefaultConstructor(AnnotationMetadata.EMPTY_METADATA, groovyVisitorContext)
                } else {
                    addError("Class must have at least one non private constructor in order to be a candidate for dependency injection", classNode)
                }
            }

            if (isAopProxyType) {
                AnnotationValue<?>[] interceptorTypeReferences = InterceptedMethodUtil
                        .resolveInterceptorBinding(annotationMetadata, InterceptorKind.AROUND)
                resolveProxyWriter(aopSettings, false, interceptorTypeReferences)
            }

        } else {
            beanWriter = beanDefinitionWriters.get(classNode)
        }
    }

    @CompileDynamic
    private void visitAdaptedMethod(MethodNode method, AnnotationMetadata methodAnnotationMetadata) {
        Optional<ClassNode> adaptedType = methodAnnotationMetadata.getValue(Adapter.class, String.class).flatMap({ String s ->
            ClassNode cn = sourceUnit.AST.classes.find { ClassNode cn -> cn.name == s }
            if (cn != null) {
                return Optional.of(cn)
            }
            def type = ClassUtils.forName(s, InjectTransform.classLoader).orElse(null)
            if (type != null) {
                return Optional.of(ClassHelper.make(type))
            }
            return Optional.empty()
        } as Function<String, Optional<ClassNode>>)

        if (adaptedType.isPresent()) {
            ClassNode typeToImplement = adaptedType.get()
            boolean isInterface = typeToImplement.isInterface()
            if (isInterface) {

                String packageName = concreteClass.packageName
                String declaringClassSimpleName = concreteClass.nameWithoutPackage
                String beanClassName = generateAdaptedMethodClassName(declaringClassSimpleName, typeToImplement, method)

                AopProxyWriter aopProxyWriter = new AopProxyWriter(
                        packageName,
                        beanClassName,
                        true,
                        false,
                        originatingElement,
                        methodAnnotationMetadata,
                        [elementFactory.newClassElement(typeToImplement, AnnotationMetadata.EMPTY_METADATA)] as ClassElement[],
<<<<<<< HEAD
                        groovyVisitorContext,
                        configurationMetadataBuilder
=======
                        configurationMetadataBuilder,
                        null
>>>>>>> ecaa5997
                )

                aopProxyWriter.visitDefaultConstructor(methodAnnotationMetadata, groovyVisitorContext)

                beanDefinitionWriters.put(ClassHelper.make(packageName + '.' + beanClassName), aopProxyWriter)

                ClassElement typeToImplementElement = elementFactory.newClassElement(
                        typeToImplement,
                        methodAnnotationMetadata
                )
                Map<String, ClassElement> typeVariables = typeToImplementElement.getTypeArguments();

                InjectVisitor thisVisitor = this
                SourceUnit source = this.sourceUnit
                CompilationUnit unit = this.compilationUnit
                MethodElement sourceMethod = elementFactory.newMethodElement(
                        concreteClassElement,
                        method,
                        methodAnnotationMetadata
                )
                PublicAbstractMethodVisitor visitor = new PublicAbstractMethodVisitor(source, unit) {
                    boolean first = true

                    @Override
                    void accept(ClassNode classNode, MethodNode targetMethod) {
                        if (!first) {
                            thisVisitor.addError("Interface to adapt [" + typeToImplement + "] is not a SAM type. More than one abstract method declared.", (MethodNode)method)
                            return
                        }
                        first = false
                        MethodElement targetMethodElement = elementFactory.newMethodElement(
                                typeToImplementElement,
                                targetMethod,
                                AstAnnotationUtils.getAnnotationMetadata(sourceUnit, compilationUnit, targetMethod)
                        )
                        ParameterElement[] sourceParams = sourceMethod.getParameters();
                        ParameterElement[] targetParams = targetMethodElement.getParameters();
                        Parameter[] targetParameters = targetMethod.getParameters()
                        if (targetParameters.size() == sourceParams.size()) {

                            int i = 0
                            Map<String, ClassElement> genericTypes = [:]
                            for (Parameter targetElement in targetParameters) {

                                ParameterElement sourceElement = sourceParams[i]

                                ClassElement targetType = targetParams[i].getType()
                                ClassElement sourceType = sourceElement.getType()

                                if (targetElement.type.isGenericsPlaceHolder()) {
                                    GenericsType[] targetGenerics = targetElement.type.genericsTypes

                                    if (targetGenerics) {
                                        String variableName = targetGenerics[0].name
                                        if (typeVariables.containsKey(variableName)) {
                                            targetType = typeVariables.get(variableName)

                                            genericTypes.put(variableName, sourceType)
                                        }
                                    }
                                }

                                if (!sourceType.isAssignable(targetType.getName())) {
                                    thisVisitor.addError("Cannot adapt method [${method.declaringClass.name}.$method.name(..)] to target method [${targetMethod.declaringClass.name}.$targetMethod.name(..)]. Argument type [" + sourceType.name + "] is not a subtype of type [$targetType.name] at position $i.", (MethodNode)method)
                                    return
                                }

                                i++
                            }

                            if (!genericTypes.isEmpty()) {
                                Map<String, Map<String, ClassElement>> typeData = Collections.<String, Map<String, ClassElement>>singletonMap(
                                        typeToImplement.name,
                                        genericTypes
                                )
                                aopProxyWriter.visitTypeArguments(
                                        typeData
                                )
                            }

                            String qualifier = concreteClassAnnotationMetadata.getValue(Named.class, String.class).orElse(null)
                            MethodElement groovyMethodElement = elementFactory.newMethodElement(
                                    concreteClassElement,
                                    targetMethod,
                                    methodAnnotationMetadata
                            )

                            AnnotationClassValue[] adaptedArgumentTypes = new AnnotationClassValue[sourceParams.length]
                            int j = 0
                            for (ParameterElement ve in sourceMethod.parameters) {
                                adaptedArgumentTypes[j] = new AnnotationClassValue(ve.type.name)
                                j++
                            }
                            groovyMethodElement.annotate(Adapter.class, { builder ->
                                builder.member(Adapter.InternalAttributes.ADAPTED_BEAN, new AnnotationClassValue<>(concreteClass.name))
                                builder.member(Adapter.InternalAttributes.ADAPTED_METHOD, method.name)
                                builder.member(Adapter.InternalAttributes.ADAPTED_ARGUMENT_TYPES, adaptedArgumentTypes)
                                if (StringUtils.isNotEmpty(qualifier)) {
                                    builder.member(Adapter.InternalAttributes.ADAPTED_QUALIFIER, qualifier)
                                }
                            })

                            ClassElement declaringElement = elementFactory.newClassElement(
                                    targetMethod.declaringClass,
                                    AnnotationMetadata.EMPTY_METADATA
                            )
                            aopProxyWriter.visitAroundMethod(
                                    declaringElement,
                                    groovyMethodElement
                            )


                        } else {
                            thisVisitor.addError(
                                    "Cannot adapt method [${method.declaringClass.name}.$method.name(..)] to target method [${targetMethod.declaringClass.name}.$targetMethod.name(..)]. Argument lengths don't match.",
                                    (MethodNode) method
                            )
                        }
                    }
                }

                visitor.accept(typeToImplement)
            }

        }
    }

    private String generateAdaptedMethodClassName(String declaringClassSimpleName, ClassNode typeToImplement, MethodNode method) {
        String rootName = declaringClassSimpleName + '$' + typeToImplement.nameWithoutPackage + '$' + method.getName()
        return rootName + adaptedMethodIndex.incrementAndGet()
    }

    private void visitConfigurationBuilder(ClassElement declaringClass,
                                           AnnotationMetadata annotationMetadata,
                                           ClassElement classNode,
                                           BeanDefinitionVisitor writer) {
        Boolean allowZeroArgs = annotationMetadata.getValue(ConfigurationBuilder.class, "allowZeroArgs", Boolean.class).orElse(false)
        List<String> prefixes = Arrays.asList(annotationMetadata.getValue(ConfigurationBuilder.class, "prefixes", String[].class).orElse(["set"] as String[]))
        String configurationPrefix = annotationMetadata.getValue(ConfigurationBuilder.class, String.class)
                .map({ value -> value + "."}).orElse("")
        Set<String> includes = annotationMetadata.getValue(ConfigurationBuilder.class, "includes", Set.class).orElse(Collections.emptySet())
        Set<String> excludes = annotationMetadata.getValue(ConfigurationBuilder.class, "excludes", Set.class).orElse(Collections.emptySet())

        SourceUnit source = this.sourceUnit
        CompilationUnit compilationUnit = this.compilationUnit
        ClassElement concreteClassElement = this.concreteClassElement
        PublicMethodVisitor visitor = new PublicMethodVisitor(source) {
            @Override
            void accept(ClassNode cn, MethodNode method) {
                String name = method.getName()
                String prefix = getMethodPrefix(name)
                String propertyName = NameUtils.decapitalize(name.substring(prefix.length()))
                if (shouldExclude(includes, excludes, propertyName)) {
                    return
                }
                MethodElement groovyMethodElement = elementFactory.newMethodElement(
                        concreteClassElement,
                        method,
                        AstAnnotationUtils.getAnnotationMetadata(source, compilationUnit, method)
                )
                ParameterElement[] params = groovyMethodElement.parameters
                int paramCount = params.size()
                if (paramCount < 2) {
                    ParameterElement paramType = params.size() == 1 ? params[0] : null

                    PropertyMetadata metadata = configurationMetadataBuilder.visitProperty(
                            concreteClassElement.nativeType as ClassNode,
                            declaringClass.nativeType as ClassNode,
                            paramType?.type?.name,
                            configurationPrefix + propertyName,
                            null,
                            null
                    )

                    writer.visitConfigBuilderMethod(
                            prefix,
                            groovyMethodElement.returnType,
                            name,
                            paramType?.type,
                            paramType?.type?.typeArguments,
                            metadata.path
                    )

                } else if (paramCount == 2) {
                    // check the params are a long and a TimeUnit
                    ParameterElement first = params[0]
                    ParameterElement second = params[1]

                    PropertyMetadata metadata = configurationMetadataBuilder.visitProperty(
                            concreteClassElement.nativeType as ClassNode,
                            declaringClass.nativeType as ClassNode,
                            Duration.class.name,
                            configurationPrefix + propertyName,
                            null,
                            null
                    )

                    if (second.type.name == TimeUnit.class.name && first.type.name == "long") {
                        writer.visitConfigBuilderDurationMethod(
                                prefix,
                                groovyMethodElement.returnType,
                                name,
                                metadata.path
                        )
                    }
                }
            }

            @Override
            protected boolean isAcceptable(MethodNode node) {
                // ignore deprecated methods
                if (AstAnnotationUtils.hasStereotype(source, compilationUnit, node, Deprecated.class)) {
                    return false
                }
                int paramCount = node.getParameters().size()
                ((paramCount > 0 && paramCount < 3) || (allowZeroArgs && paramCount == 0)) &&
                        super.isAcceptable(node) &&
                        isPrefixedWith(node.getName())
            }

            private boolean isPrefixedWith(String name) {
                for (String prefix : prefixes) {
                    if (name.startsWith(prefix)) return true
                }
                return false
            }

            private String getMethodPrefix(String methodName) {
                for (String prefix : prefixes) {
                    if (methodName.startsWith(prefix)) {
                        return prefix
                    }
                }
                return methodName
            }
        }

        visitor.accept(classNode.nativeType as ClassNode)
    }

    private boolean shouldExclude(Set<String> includes, Set<String> excludes, String propertyName) {
        if (!includes.isEmpty() && !includes.contains(propertyName)) {
            return true
        }
        if (!excludes.isEmpty() && excludes.contains(propertyName)) {
            return true
        }
        return false
    }

    private boolean shouldExclude(ConfigurationMetadata configurationMetadata, String propertyName) {
        return shouldExclude(configurationMetadata.getIncludes(), configurationMetadata.getExcludes(), propertyName)
    }
}<|MERGE_RESOLUTION|>--- conflicted
+++ resolved
@@ -245,12 +245,9 @@
                     originatingElement,
                     annotationMetadata,
                     interfaceTypes,
+                    groovyVisitorContext,
                     configurationMetadataBuilder,
-<<<<<<< HEAD
-                    groovyVisitorContext,
-=======
                     configurationMetadata,
->>>>>>> ecaa5997
                     interceptorTypes
             )
             ClassElement groovyClassElement = elementFactory.newClassElement(
@@ -1280,13 +1277,9 @@
                         originatingElement,
                         methodAnnotationMetadata,
                         [elementFactory.newClassElement(typeToImplement, AnnotationMetadata.EMPTY_METADATA)] as ClassElement[],
-<<<<<<< HEAD
                         groovyVisitorContext,
-                        configurationMetadataBuilder
-=======
                         configurationMetadataBuilder,
                         null
->>>>>>> ecaa5997
                 )
 
                 aopProxyWriter.visitDefaultConstructor(methodAnnotationMetadata, groovyVisitorContext)
