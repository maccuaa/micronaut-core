[versions]
asm = "9.2"
awaitility = "4.0.3"
aws-java-sdk-lambda = "1.11.920"
bcpkix = "1.69"
blaze = "1.6.4"
caffeine = "2.9.1"
compile-testing = "0.19"
geb = "3.4.1"
hibernate = "5.5.9.Final"
hibernate-validator = "6.1.6.Final"
htmlSanityCheck = "1.1.6"
htmlunit = "2.47.1"
httpcomponents-client = "4.5.13"
jakarta-inject-api = "2.0.1"
jakarta-inject-tck = "2.0.1"
javax-inject = "1"
javax-persistence = "2.2"
jetty = "9.4.44.v20210927"
jmh = "1.29"
jsr107 = "1.1.1"
junit4 = "4.13.2"
javax-el = "3.0.1-b12"
javax-el-impl = "2.2.1-b05"
kotest-junit5 = "4.6.4"
logbook-netty = "2.4.1"
log4j = "2.17.1"
mongo-javadriver = "3.12.10"
mysql-driver = "8.0.27"
powermock = "2.0.9"
rxjava3 = "3.0.13"
selenium = "3.141.59"
smallrye = "5.1.0"
systemlambda = "1.2.1"
vertx = "3.9.12"
wiremock = "2.27.2"

#
# Versions which start with managed- are managed by Micronaut in the sense
# that they will appear in the Micronaut BOM as <properties>
#
managed-azure-function = "1.4.2"
managed-commons-dbcp = "2.9.0"
managed-dekorate = "1.0.3"
managed-elasticsearch = "7.16.3"
managed-grpc = "1.39.0"
managed-ignite = "2.8.1"
managed-junit5 = "5.7.2"
managed-kotlin = "1.6.10"
managed-kotlin-coroutines = "1.5.1"
managed-google-function-framework = "1.0.4"
managed-google-function-invoker = "1.0.0"
managed-gorm = "7.1.0.M6"
managed-gorm-hibernate = "7.1.0.M3"
# be sure to update graal version in gradle.properties as well
managed-graal = "22.0.0.2"
managed-graal-sdk = "22.0.0.2"
managed-groovy = "3.0.9"
managed-h2 = "1.4.200"
managed-hystrix = "1.5.18"
managed-jakarta-annotation-api = "2.0.0"
managed-jackson = "2.12.6"
managed-javax-annotation-api = "1.3.2"
managed-jcache = "1.1.1"
managed-jna = "5.7.0"
managed-jsr305 = "3.0.2"
managed-kafka = "2.8.0"
managed-ktor = "1.6.1"
managed-lettuce = "6.1.1.RELEASE"
<<<<<<< HEAD
managed-liquibase = "4.6.1"
managed-logback = "1.2.8"
managed-lombok = "1.18.20"
=======
managed-liquibase = "4.7.1"
managed-logback = "1.2.10"
managed-lombok = "1.18.22"
>>>>>>> e78e2b3f
managed-maven-native-plugin = "0.9.7.1"
managed-methvin-directory-watcher = "0.15.0"
managed-micrometer = "1.8.0"
managed-micronaut-acme = "3.0.1"
managed-micronaut-aws = "3.1.1"
managed-micronaut-azure = "3.0.1"
managed-micronaut-cache = "3.1.0"
managed-micronaut-cassandra = "4.0.0"
managed-micronaut-coherence = "3.0.1"
managed-micronaut-data = "3.2.2"
managed-micronaut-discovery = "3.1.0"
managed-micronaut-elasticsearch = "4.2.0"
managed-micronaut-email = "1.0.0"
managed-micronaut-flyway = "5.1.2"
managed-micronaut-gcp = "4.0.0"
managed-micronaut-graphql = "3.0.0"
managed-micronaut-groovy = "3.0.0"
managed-micronaut-grpc = "3.1.3"
managed-micronaut-hibernate-validator = "3.0.0"
managed-micronaut-ignite = "1.0.0.RC1"
managed-micronaut-jaxrs = "3.1.0"
managed-micronaut-jms = "2.0.0-M1"
managed-micronaut-jmx = "3.0.0"
managed-micronaut-kafka = "4.1.1"
managed-micronaut-kotlin = "3.1.0"
managed-micronaut-kubernetes = "3.3.0"
managed-micronaut-liquibase = "5.1.1"
managed-micronaut-micrometer = "4.1.1"
managed-micronaut-mongo = "4.0.0"
managed-micronaut-mqtt = "2.0.0"
managed-micronaut-multitenancy = "4.0.0"
managed-micronaut-neo4j = "5.0.0"
managed-micronaut-nats = "3.0.0"
managed-micronaut-netflix = "2.1.0"
managed-micronaut-openapi = "4.0.0"
managed-micronaut-oraclecloud = "2.0.4"
managed-micronaut-picocli = "4.1.0"
managed-micronaut-problem = "2.2.0"
managed-micronaut-rabbitmq = "3.1.0"
managed-micronaut-r2dbc = "2.0.0"
managed-micronaut-reactor = "2.1.1"
managed-micronaut-redis = "5.1.0"
managed-micronaut-rss = "3.0.0"
managed-micronaut-rxjava1 = "1.0.0"
managed-micronaut-rxjava2 = "1.1.0"
managed-micronaut-rxjava3 = "2.1.1"
managed-micronaut-security = "3.3.0"
managed-micronaut-serialization = "1.0.0-M6"
managed-micronaut-servlet = "3.1.1"
managed-micronaut-spring = "4.0.1"
managed-micronaut-sql = "4.1.1"
managed-micronaut-test = "3.0.5"
managed-micronaut-toml = "1.0.0-M2"
managed-micronaut-tracing = "4.0.2"
managed-micronaut-tracing-legacy = "3.2.7"
managed-micronaut-views = "3.1.2"
managed-micronaut-xml = "3.0.0"
managed-mongo = "4.3.0"
managed-mongo-reactive = "4.3.0"
managed-neo4j = "3.5.29"
managed-neo4j-java-driver = "4.2.7"
managed-netty = "4.1.73.Final"
managed-paho-v3 = "1.2.5"
managed-paho-v5 = "1.2.5"
managed-picocli = "4.6.1"
managed-protobuf = "3.17.2"
managed-reactive-pg-client = "0.11.4"
managed-reactive-streams = "1.0.3"
managed-reactor = "3.4.14"
managed-rxjava1 = "1.3.8"
managed-rxjava1-interop = "0.13.7"
managed-rxjava2 = "2.2.10"
managed-slf4j = "1.7.29"
managed-spock = "2.0-groovy-3.0"
managed-spotbugs = "4.0.3"
managed-spring = "5.3.9"
managed-springboot = "2.5.3"
managed-swagger = "2.1.12"
managed-validation = "2.0.1.Final"
managed-testcontainers = "1.16.2"
managed-snakeyaml = "1.30"
micronaut-docs = "2.0.0"

[libraries]
# Libraries prefixed with bom- are BOM files
boms-micronaut-aws = { module = "io.micronaut.aws:micronaut-aws-bom", version.ref = "managed-micronaut-aws" }
boms-micronaut-cache = { module = "io.micronaut.cache:micronaut-cache-bom", version.ref = "managed-micronaut-cache" }
boms-micronaut-coherence = { module = "io.micronaut.coherence:micronaut-coherence-bom", version.ref = "managed-micronaut-coherence" }
boms-micronaut-email = { module = "io.micronaut.email:micronaut-email-bom", version.ref = "managed-micronaut-email" }
boms-micronaut-data = { module = "io.micronaut.data:micronaut-data-bom", version.ref = "managed-micronaut-data" }
boms-micronaut-groovy = { module = "io.micronaut.groovy:micronaut-groovy-bom", version.ref = "managed-micronaut-groovy" }
boms-micronaut-kubernetes = { module = "io.micronaut.kubernetes:micronaut-kubernetes-bom", version.ref = "managed-micronaut-kubernetes" }
boms-micronaut-micrometer = { module = "io.micronaut.micrometer:micronaut-micrometer-bom", version.ref = "managed-micronaut-micrometer" }
boms-micronaut-oraclecloud = { module = "io.micronaut.oraclecloud:micronaut-oraclecloud-bom", version.ref = "managed-micronaut-oraclecloud" }
boms-micronaut-problem-json = { module = "io.micronaut.problem:micronaut-problem-json-bom", version.ref = "managed-micronaut-problem" }
boms-micronaut-security = { module = "io.micronaut.security:micronaut-security-bom", version.ref = "managed-micronaut-security" }
boms-micronaut-serialization = { module = "io.micronaut.serde:micronaut-serde-bom", version.ref = "managed-micronaut-serialization" }
boms-micronaut-sql = { module = "io.micronaut.sql:micronaut-sql-bom", version.ref = "managed-micronaut-sql" }
boms-micronaut-test = { module = "io.micronaut.test:micronaut-test-bom", version.ref = "managed-micronaut-test" }
boms-micronaut-tracing = { module = "io.micronaut.tracing:micronaut-tracing-bom", version.ref = "managed-micronaut-tracing" }
boms-micronaut-views = { module = "io.micronaut.views:micronaut-views-bom", version.ref = "managed-micronaut-views" }
boms-micronaut-r2dbc = { module = "io.micronaut.r2dbc:micronaut-r2dbc-bom", version.ref = "managed-micronaut-r2dbc" }
boms-micronaut-flyway = { module = "io.micronaut.flyway:micronaut-flyway-bom", version.ref = "managed-micronaut-flyway" }

boms-groovy = { module = "org.codehaus.groovy:groovy-bom", version.ref = "managed-groovy" }
boms-grpc = { module = "io.grpc:grpc-bom", version.ref = "managed-grpc" }
boms-jackson = { module = "com.fasterxml.jackson:jackson-bom", version.ref = "managed-jackson" }
boms-junit5 = { module = "org.junit:junit-bom", version.ref = "managed-junit5" }
boms-kotlin = { module = "org.jetbrains.kotlin:kotlin-bom", version.ref = "managed-kotlin" }
boms-kotlin-coroutines = { module = "org.jetbrains.kotlinx:kotlinx-coroutines-bom", version.ref = "managed-kotlin-coroutines" }
boms-ktor = { module = "io.ktor:ktor-bom", version.ref = "managed-ktor" }
boms-micrometer = { module = "io.micrometer:micrometer-bom", version.ref = "managed-micrometer" }
boms-netty = { module = "io.netty:netty-bom", version.ref = "managed-netty" }
boms-protobuf = { module = "com.google.protobuf:protobuf-bom", version.ref = "managed-protobuf" }
boms-testcontainers = { module = "org.testcontainers:testcontainers-bom", version.ref = "managed-testcontainers" }

#
# Libraries which start with managed- are managed by Micronaut in the sense
# that they will appear in the Micronaut BOM
#

managed-azure-functions = { module = "com.microsoft.azure.functions:azure-functions-java-library", version.ref = "managed-azure-function" }

managed-commons-dbcp = { module = "org.apache.commons:commons-dbcp2", version.ref = "managed-commons-dbcp" }

managed-dekorate = { module = "io.dekorate:dekorate-project", version.ref = "managed-dekorate" }
managed-dekorate-jaeger-annotations = { module = "io.dekorate:jaeger-annotations", version.ref = "managed-dekorate" }
managed-dekorate-knative-annotations = { module = "io.dekorate:knative-annotations", version.ref = "managed-dekorate" }
managed-dekorate-kubernetes-annotations = { module = "io.dekorate:kubernetes-annotations", version.ref = "managed-dekorate" }
managed-dekorate-openshift-annotations = { module = "io.dekorate:openshift-annotations", version.ref = "managed-dekorate" }
managed-dekorate-prometheus-annotations = { module = "io.dekorate:prometheus-annotations", version.ref = "managed-dekorate" }
managed-dekorate-servicecatalog-annotations = { module = "io.dekorate:servicecatalog-annotations", version.ref = "managed-dekorate" }
managed-dekorate-halkyon-annotations = { module = "io.dekorate:halkyon-annotations", version.ref = "managed-dekorate" }

managed-elasticsearch = { module = "org.elasticsearch.client:elasticsearch-rest-high-level-client", version.ref = "managed-elasticsearch" }

managed-google-function-framework = { module = "com.google.cloud.functions:functions-framework-api", version.ref = "managed-google-function-framework" }
managed-google-function-invoker = { module = "com.google.cloud.functions.invoker:java-function-invoker", version.ref = "managed-google-function-invoker" }

managed-gorm = { module = "org.grails:grails-datastore-core", version.ref = "managed-gorm" }
managed-gorm-datastore-async = { module = "org.grails:grails-datastore-async", version.ref = "managed-gorm" }
managed-gorm-datastore-gorm = { module = "org.grails:grails-datastore-gorm", version.ref = "managed-gorm" }
managed-gorm-datastore-gorm-async = { module = "org.grails:grails-datastore-gorm-async", version.ref = "managed-gorm" }
managed-gorm-datastore-gorm-support = { module = "org.grails:grails-datastore-gorm-support", version.ref = "managed-gorm" }
managed-gorm-datastore-gorm-test = { module = "org.grails:grails-datastore-gorm-test", version.ref = "managed-gorm" }
managed-gorm-datastore-gorm-validation = { module = "org.grails:grails-datastore-gorm-validation", version.ref = "managed-gorm" }
managed-gorm-datastore-web = { module = "org.grails:grails-datastore-web", version.ref = "managed-gorm" }
managed-gorm-hibernate = { module = "org.grails:grails-datastore-gorm-hibernate5", version.ref = "managed-gorm-hibernate" }

managed-graal = { module = "org.graalvm.nativeimage:svm", version.ref = "managed-graal" }
managed-graal-sdk = { module = "org.graalvm.sdk:graal-sdk", version.ref = "managed-graal-sdk" }

managed-groovy = { module = "org.codehaus.groovy:groovy", version.ref = "managed-groovy" }
managed-groovy-json = { module = "org.codehaus.groovy:groovy-json", version.ref = "managed-groovy" }
managed-groovy-sql = { module = "org.codehaus.groovy:groovy-sql", version.ref = "managed-groovy" }
managed-groovy-templates = { module = "org.codehaus.groovy:groovy-templates", version.ref = "managed-groovy" }

managed-h2 = { module = "com.h2database:h2", version.ref = "managed-h2" }

managed-hystrix = { module = "com.netflix.hystrix:hystrix-core", version.ref = "managed-hystrix" }
managed-hystrix-serialization = { module = "com.netflix.hystrix:hystrix-serialization", version.ref = "managed-hystrix" }

managed-ignite = { module = "org.apache.ignite:ignite-core", version.ref = "managed-ignite" }
managed-ignite-kubernetes = { module = "org.apache.ignite:ignite-kubernetes", version.ref = "managed-ignite" }

managed-jakarta-annotation-api = { module = "jakarta.annotation:jakarta.annotation-api", version.ref = "managed-jakarta-annotation-api" }

managed-jackson-annotations = { module = "com.fasterxml.jackson.core:jackson-annotations", version.ref = "managed-jackson" }
managed-jackson-core = { module = "com.fasterxml.jackson.core:jackson-core", version.ref = "managed-jackson" }
managed-jackson-databind = { module = "com.fasterxml.jackson.core:jackson-databind", version.ref = "managed-jackson" }
managed-jackson-datatype-jdk8 = { module = "com.fasterxml.jackson.datatype:jackson-datatype-jdk8", version.ref = "managed-jackson" }
managed-jackson-datatype-jsr310 = { module = "com.fasterxml.jackson.datatype:jackson-datatype-jsr310", version.ref = "managed-jackson" }
managed-jackson-module-afterburner = { module = "com.fasterxml.jackson.module:jackson-module-afterburner", version.ref = "managed-jackson" }
managed-jackson-module-kotlin = { module = "com.fasterxml.jackson.module:jackson-module-kotlin", version.ref = "managed-jackson" }
managed-jackson-module-parameterNames = { module = "com.fasterxml.jackson.module:jackson-module-parameter-names", version.ref = "managed-jackson" }

managed-javax-annotation-api = { module = "javax.annotation:javax.annotation-api", version.ref = "managed-javax-annotation-api" }

managed-jcache = { module = "javax.cache:cache-api", version.ref = "managed-jcache" }

managed-jna = { module = "net.java.dev.jna:jna", version.ref = "managed-jna" }

managed-jsr305 = { module = "com.google.code.findbugs:jsr305", version.ref = "managed-jsr305" }

managed-kafka = { module = "org.apache.kafka:kafka-clients", version.ref = "managed-kafka" }
managed-kafka212 = { module = "org.apache.kafka:kafka_2.12", version.ref = "managed-kafka" }
managed-kafka-streams = { module = "org.apache.kafka:kafka-streams", version.ref = "managed-kafka" }

managed-lettuce = { module = "io.lettuce:lettuce-core", version.ref = "managed-lettuce" }

managed-liquibase = { module = "org.liquibase:liquibase-core", version.ref = "managed-liquibase" }

managed-logback = { module = "ch.qos.logback:logback-classic", version.ref = "managed-logback" }

managed-lombok = { module = "org.projectlombok:lombok", version.ref = "managed-lombok" }

managed-methvin-directoryWatcher = { module = "io.methvin:directory-watcher", version.ref = "managed-methvin-directory-watcher" }

managed-micrometer-core = { module = "io.micrometer:micrometer-core", version.ref = "managed-micrometer" }

managed-mongodb-driver-sync = { module = "org.mongodb:mongodb-driver-sync", version.ref = "managed-mongo" }
managed-mongodb-driver-core = { module = "org.mongodb:mongodb-driver-core", version.ref = "managed-mongo" }
managed-mongo-reactive = { module = "org.mongodb:mongodb-driver-reactivestreams", version.ref = "managed-mongo-reactive" }

managed-neo4j = { module = "org.neo4j.test:neo4j-harness", version.ref = "managed-neo4j" }
managed-neo4j-bolt = { module = "org.neo4j.driver:neo4j-java-driver", version.ref = "managed-neo4j-java-driver" }

managed-netty-buffer = { module = "io.netty:netty-buffer", version.ref = "managed-netty" }
managed-netty-codec-http = { module = "io.netty:netty-codec-http", version.ref = "managed-netty" }
managed-netty-codec-http2 = { module = "io.netty:netty-codec-http2", version.ref = "managed-netty" }
managed-netty-handler = { module = "io.netty:netty-handler", version.ref = "managed-netty" }
managed-netty-handler-proxy = { module = "io.netty:netty-handler-proxy", version.ref = "managed-netty" }
managed-netty-transport-native-epoll = { module = "io.netty:netty-transport-native-epoll", version.ref = "managed-netty" }
managed-netty-transport-native-kqueue = { module = "io.netty:netty-transport-native-kqueue", version.ref = "managed-netty" }

managed-micronaut-acme = { module = "io.micronaut.acme:micronaut-acme", version.ref = "managed-micronaut-acme" }
managed-micronaut-azure-function = { module = "io.micronaut.azure:micronaut-azure-function", version.ref = "managed-micronaut-azure" }
managed-micronaut-azure-function-http = { module = "io.micronaut.azure:micronaut-azure-function-http", version.ref = "managed-micronaut-azure" }
managed-micronaut-azure-function-http-test = { module = "io.micronaut.azure:micronaut-azure-function-http-test", version.ref = "managed-micronaut-azure" }
managed-micronaut-cassandra = { module = "io.micronaut.cassandra:micronaut-cassandra", version.ref = "managed-micronaut-cassandra" }
managed-micronaut-discovery = { module = "io.micronaut.discovery:micronaut-discovery-client", version.ref = "managed-micronaut-discovery" }
managed-micronaut-elasticsearch = { module = "io.micronaut.elasticsearch:micronaut-elasticsearch", version.ref = "managed-micronaut-elasticsearch" }
managed-micronaut-gcp = { module = "io.micronaut.gcp:micronaut-gcp-common", version.ref = "managed-micronaut-gcp" }
managed-micronaut-gcp-tracing = { module = "io.micronaut.gcp:micronaut-gcp-tracing", version.ref = "managed-micronaut-gcp" }
managed-micronaut-gcp-function = { module = "io.micronaut.gcp:micronaut-gcp-function", version.ref = "managed-micronaut-gcp" }
managed-micronaut-gcp-function-http = { module = "io.micronaut.gcp:micronaut-gcp-function-http", version.ref = "managed-micronaut-gcp" }
managed-micronaut-gcp-function-http-test = { module = "io.micronaut.gcp:micronaut-gcp-function-http-test", version.ref = "managed-micronaut-gcp" }
managed-micronaut-gcp-http-client = { module = "io.micronaut.gcp:micronaut-gcp-http-client", version.ref = "managed-micronaut-gcp" }
managed-micronaut-gcp-logging = { module = "io.micronaut.gcp:micronaut-gcp-logging", version.ref = "managed-micronaut-gcp" }
managed-micronaut-gcp-pubsub = { module = "io.micronaut.gcp:micronaut-gcp-pubsub", version.ref = "managed-micronaut-gcp" }
managed-micronaut-gcp-secret-manager = { module = "io.micronaut.gcp:micronaut-gcp-secret-manager", version.ref = "managed-micronaut-gcp" }
managed-micronaut-graphql = { module = "io.micronaut.graphql:micronaut-graphql", version.ref = "managed-micronaut-graphql" }
managed-micronaut-grpc = { module = "io.micronaut.grpc:micronaut-grpc-runtime", version.ref = "managed-micronaut-grpc" }
managed-micronaut-grpc-annotation = { module = "io.micronaut.grpc:micronaut-grpc-annotation", version.ref = "managed-micronaut-grpc" }
managed-micronaut-grpc-client-runtime = { module = "io.micronaut.grpc:micronaut-grpc-client-runtime", version.ref = "managed-micronaut-grpc" }
managed-micronaut-grpc-server-runtime = { module = "io.micronaut.grpc:micronaut-grpc-server-runtime", version.ref = "managed-micronaut-grpc" }
managed-micronaut-grpc-protobuf-support = { module = "io.micronaut.grpc:micronaut-protobuff-support", version.ref = "managed-micronaut-grpc" }
managed-micronaut-hibernate-validator = { module = "io.micronaut.beanvalidation:micronaut-hibernate-validator", version.ref = "managed-micronaut-hibernate-validator" }
managed-micronaut-ignite-core = { module = "io.micronaut.ignite:micronaut-ignite-core", version.ref = "managed-micronaut-ignite" }
managed-micronaut-ignite-cache = { module = "io.micronaut.ignite:micronaut-ignite-cache", version.ref = "managed-micronaut-ignite" }
managed-micronaut-jaxrs-server = { module = "io.micronaut.jaxrs:micronaut-jaxrs-server", version.ref = "managed-micronaut-jaxrs" }
managed-micronaut-jaxrs-processor = { module = "io.micronaut.jaxrs:micronaut-jaxrs-processor", version.ref = "managed-micronaut-jaxrs" }
managed-micronaut-jaxrs-server-security = { module = "io.micronaut.jaxrs:micronaut-jaxrs-server-security", version.ref = "managed-micronaut-jaxrs" }
managed-micronaut-jms = { module = "io.micronaut.jms:micronaut-jms-core", version.ref = "managed-micronaut-jms" }
managed-micronaut-jms-activemq-classic = { module = "io.micronaut.jms:micronaut-jms-activemq-classic", version.ref = "managed-micronaut-jms" }
managed-micronaut-jms-activemq-artemis = { module = "io.micronaut.jms:micronaut-jms-activemq-artemis", version.ref = "managed-micronaut-jms" }
managed-micronaut-jms-sqs = { module = "io.micronaut.jms:micronaut-jms-sqs", version.ref = "managed-micronaut-jms" }
managed-micronaut-jmx = { module = "io.micronaut.jmx:micronaut-jmx", version.ref = "managed-micronaut-jmx" }
managed-micronaut-kafka = { module = "io.micronaut.kafka:micronaut-kafka", version.ref = "managed-micronaut-kafka" }
managed-micronaut-kafka-streams = { module = "io.micronaut.kafka:micronaut-kafka-streams", version.ref = "managed-micronaut-kafka" }
managed-micronaut-kotlin = { module = "io.micronaut.kotlin:micronaut-kotlin-runtime", version.ref = "managed-micronaut-kotlin" }
managed-micronaut-kotlin-ktor = { module = "io.micronaut.kotlin:micronaut-ktor", version.ref = "managed-micronaut-kotlin" }
managed-micronaut-kotlin-extension-functions = { module = "io.micronaut.kotlin:micronaut-kotlin-extension-functions", version.ref = "managed-micronaut-kotlin" }
managed-micronaut-liquibase = { module = "io.micronaut.liquibase:micronaut-liquibase", version.ref = "managed-micronaut-liquibase" }
managed-micronaut-mongo = { module = "io.micronaut.mongodb:micronaut-mongo-reactive", version.ref = "managed-micronaut-mongo" }
managed-micronaut-mongo-core = { module = "io.micronaut.mongodb:micronaut-mongo-core", version.ref = "managed-micronaut-mongo" }
managed-micronaut-mongo-sync = { module = "io.micronaut.mongodb:micronaut-mongo-sync", version.ref = "managed-micronaut-mongo" }
managed-micronaut-mqtt-core = { module = "io.micronaut.mqtt:micronaut-mqtt-core", version.ref = "managed-micronaut-mqtt" }
managed-micronaut-mqtt-ssl = { module = "io.micronaut.mqtt:micronaut-mqtt-ssl", version.ref = "managed-micronaut-mqtt" }
managed-micronaut-mqttv3 = { module = "io.micronaut.mqtt:micronaut-mqttv3", version.ref = "managed-micronaut-mqtt" }
managed-micronaut-mqttv5 = { module = "io.micronaut.mqtt:micronaut-mqttv5", version.ref = "managed-micronaut-mqtt" }
managed-micronaut-multitenancy = { module = "io.micronaut.multitenancy:micronaut-multitenancy", version.ref = "managed-micronaut-multitenancy" }
managed-micronaut-nats = { module = "io.micronaut.nats:micronaut-nats", version.ref = "managed-micronaut-nats" }
managed-micronaut-neo4j = { module = "io.micronaut.neo4j:micronaut-neo4j-bolt", version.ref = "managed-micronaut-neo4j" }
managed-micronaut-netflix = { module = "io.micronaut.netflix:micronaut-netflix-archaius", version.ref = "managed-micronaut-netflix" }
managed-micronaut-netflix-hystrix = { module = "io.micronaut.netflix:micronaut-netflix-hystrix", version.ref = "managed-micronaut-netflix" }
managed-micronaut-netflix-ribbon = { module = "io.micronaut.netflix:micronaut-netflix-ribbon", version.ref = "managed-micronaut-netflix" }
managed-micronaut-openapi = { module = "io.micronaut.openapi:micronaut-openapi", version.ref = "managed-micronaut-openapi" }
managed-micronaut-picocli = { module = "io.micronaut.picocli:micronaut-picocli", version.ref = "managed-micronaut-picocli" }
managed-micronaut-rabbitmq = { module = "io.micronaut.rabbitmq:micronaut-rabbitmq", version.ref = "managed-micronaut-rabbitmq" }
managed-micronaut-reactor = { module = "io.micronaut.reactor:micronaut-reactor", version.ref = "managed-micronaut-reactor" }
managed-micronaut-reactor-http-client = { module = "io.micronaut.reactor:micronaut-reactor-http-client", version.ref = "managed-micronaut-reactor" }
managed-micronaut-redis = { module = "io.micronaut.redis:micronaut-redis-lettuce", version.ref = "managed-micronaut-redis" }
managed-micronaut-rss = { module = "io.micronaut.rss:micronaut-rss", version.ref = "managed-micronaut-rss" }
managed-micronaut-rss-core = { module = "io.micronaut.rss:micronaut-rss-core", version.ref = "managed-micronaut-rss" }
managed-micronaut-rss-language = { module = "io.micronaut.rss:micronaut-rss-language", version.ref = "managed-micronaut-rss" }
managed-micronaut-rss-itunespodcast = { module = "io.micronaut.rss:micronaut-itunespodcast", version.ref = "managed-micronaut-rss" }
managed-micronaut-rss-jsonfeed-core = { module = "io.micronaut.rss:micronaut-jsonfeed-core", version.ref = "managed-micronaut-rss" }
managed-micronaut-rss-jsonfeed = { module = "io.micronaut.rss:micronaut-jsonfeed", version.ref = "managed-micronaut-rss" }
managed-micronaut-rxjava1 = { module = "io.micronaut.rxjava1:micronaut-rxjava1", version.ref = "managed-micronaut-rxjava1" }
managed-micronaut-rxjava2 = { module = "io.micronaut.rxjava2:micronaut-rxjava2", version.ref = "managed-micronaut-rxjava2" }
managed-micronaut-rxjava2-http-client = { module = "io.micronaut.rxjava2:micronaut-rxjava2-http-client", version.ref = "managed-micronaut-rxjava2" }
managed-micronaut-rxjava2-http-server-netty = { module = "io.micronaut.rxjava2:micronaut-rxjava2-http-server-netty", version.ref = "managed-micronaut-rxjava2" }
managed-micronaut-rxjava3 = { module = "io.micronaut.rxjava3:micronaut-rxjava3", version.ref = "managed-micronaut-rxjava3" }
managed-micronaut-rxjava3-http-client = { module = "io.micronaut.rxjava3:micronaut-rxjava3-http-client", version.ref = "managed-micronaut-rxjava3" }
managed-micronaut-servlet = { module = "io.micronaut.servlet:micronaut-servlet-core", version.ref = "managed-micronaut-servlet" }
managed-micronaut-servlet-http-server-tomcat = { module = "io.micronaut.servlet:micronaut-http-server-tomcat", version.ref = "managed-micronaut-servlet" }
managed-micronaut-servlet-http-server-jetty = { module = "io.micronaut.servlet:micronaut-http-server-jetty", version.ref = "managed-micronaut-servlet" }
managed-micronaut-servlet-http-server-undertow = { module = "io.micronaut.servlet:micronaut-http-server-undertow", version.ref = "managed-micronaut-servlet" }
managed-micronaut-spring = { module = "io.micronaut.spring:micronaut-spring", version.ref = "managed-micronaut-spring" }
managed-micronaut-spring-annotation = { module = "io.micronaut.spring:micronaut-spring-annotation", version.ref = "managed-micronaut-spring" }
managed-micronaut-spring-boot = { module = "io.micronaut.spring:micronaut-spring-boot", version.ref = "managed-micronaut-spring" }
managed-micronaut-spring-boot-annotation = { module = "io.micronaut.spring:micronaut-spring-boot-annotation", version.ref = "managed-micronaut-spring" }
managed-micronaut-spring-context = { module = "io.micronaut.spring:micronaut-spring-context", version.ref = "managed-micronaut-spring" }
managed-micronaut-spring-web = { module = "io.micronaut.spring:micronaut-spring-web", version.ref = "managed-micronaut-spring" }
managed-micronaut-spring-web-annotation = { module = "io.micronaut.spring:micronaut-spring-web-annotation", version.ref = "managed-micronaut-spring" }
managed-micronaut-sql-jdbc = { module = "io.micronaut.sql:micronaut-jdbc", version.ref = "managed-micronaut-sql" }
managed-micronaut-sql-jdbc-tomcat = { module = "io.micronaut.sql:micronaut-jdbc-tomcat", version.ref = "managed-micronaut-sql" }
managed-micronaut-test-bom = { module = "io.micronaut.test:micronaut-test-bom", version.ref = "managed-micronaut-test" }
managed-micronaut-test-core = { module = "io.micronaut.test:micronaut-test-core", version.ref = "managed-micronaut-test" }
managed-micronaut-test-junit5 = { module = "io.micronaut.test:micronaut-test-junit5", version.ref = "managed-micronaut-test" }
managed-micronaut-test-kotest = { module = "io.micronaut.test:micronaut-test-kotest", version.ref = "managed-micronaut-test" }
managed-micronaut-test-spock = { module = "io.micronaut.test:micronaut-test-spock", version.ref = "managed-micronaut-test" }
managed-micronaut-toml = { module = "io.micronaut.toml:micronaut-toml", version.ref = "managed-micronaut-toml" }
managed-micronaut-tracing-legacy = { module = "io.micronaut:micronaut-tracing", version.ref = "managed-micronaut-tracing-legacy" }
managed-micronaut-xml = { module = "io.micronaut.xml:micronaut-jackson-xml", version.ref = "managed-micronaut-xml" }

managed-paho-v3 = { module = "org.eclipse.paho:org.eclipse.paho.client.mqttv3", version.ref = "managed-paho-v3" }
managed-paho-v5 = { module = "org.eclipse.paho:org.eclipse.paho.mqttv5.client", version.ref = "managed-paho-v5" }

managed-picocli = { module = "info.picocli:picocli", version.ref = "managed-picocli" }
managed-picocli-codegen = { module = "info.picocli:picocli-codegen", version.ref = "managed-picocli" }

managed-reactive-pg-client = { module = "io.reactiverse:reactive-pg-client", version.ref = "managed-reactive-pg-client" }
managed-reactive-streams = { module = "org.reactivestreams:reactive-streams", version.ref = "managed-reactive-streams" }

managed-reactor = { module = "io.projectreactor:reactor-core", version.ref = "managed-reactor" }

managed-rxjava1 = { module = "io.reactivex:rxjava", version.ref = "managed-rxjava1" }
managed-rxjava1-interop = { module = "com.github.akarnokd:rxjava2-interop", version.ref = "managed-rxjava1-interop" }
managed-rxjava2 = { module = "io.reactivex.rxjava2:rxjava", version.ref = "managed-rxjava2" }

managed-slf4j = { module = "org.slf4j:slf4j-api", version.ref = "managed-slf4j" }
managed-slf4j-simple = { module = "org.slf4j:slf4j-simple", version.ref = "managed-slf4j" }

managed-snakeyaml = { module = "org.yaml:snakeyaml", version.ref = "managed-snakeyaml" }

managed-spock = { module = "org.spockframework:spock-core", version.ref = "managed-spock" }
managed-spotbugs = { module = "com.github.spotbugs:spotbugs-annotations", version.ref = "managed-spotbugs" }

managed-spring = { module = "org.springframework:spring-core", version.ref = "managed-spring" }
managed-spring-context = { module = "org.springframework:spring-context", version.ref = "managed-spring" }
managed-spring-tx = { module = "org.springframework:spring-tx", version.ref = "managed-spring" }
managed-spring-orm = { module = "org.springframework:spring-orm", version.ref = "managed-spring" }
managed-spring-jdbc = { module = "org.springframework:spring-jdbc", version.ref = "managed-spring" }
managed-spring-boot-starter = { module = "org.springframework.boot:spring-boot-starter", version.ref = "managed-springboot" }
managed-spring-boot-starter-web = { module = "org.springframework.boot:spring-boot-starter-web", version.ref = "managed-springboot" }

managed-swagger = { module = "io.swagger.core.v3:swagger-core", version.ref = "managed-swagger" }
managed-swagger-models = { module = "io.swagger.core.v3:swagger-models", version.ref = "managed-swagger" }
managed-swagger-annotations = { module = "io.swagger.core.v3:swagger-annotations", version.ref = "managed-swagger" }

managed-validation = { module = "javax.validation:validation-api", version.ref = "managed-validation" }

#
# Other libraries are used by Micronaut but will not appear in the BOM
#
asm = { module = "org.ow2.asm:asm", version.ref = "asm" }
asm-commons = { module = "org.ow2.asm:asm-commons", version.ref = "asm" }
asm-tree = { module = "org.ow2.asm:asm-tree", version.ref = "asm" }

awaitility = { module = "org.awaitility:awaitility", version.ref = "awaitility" }

aws-java-sdk-lambda = { module = "com.amazonaws:aws-java-sdk-lambda", version.ref = "aws-java-sdk-lambda" }

bcpkix = { module = "org.bouncycastle:bcpkix-jdk15on", version.ref = "bcpkix" }

blaze-persistence-core = { module = "com.blazebit:blaze-persistence-core-impl", version.ref = "blaze" }

caffeine = { module = "com.github.ben-manes.caffeine:caffeine", version.ref = "caffeine" }

compile-testing = { module = "com.google.testing.compile:compile-testing", version.ref = "compile-testing" }

geb-spock = { module = "org.gebish:geb-spock", version.ref = "geb" }

groovy-test-junit5 = { module = "org.codehaus.groovy:groovy-test-junit5", version.ref = "managed-groovy" }

hibernate = { module = "org.hibernate:hibernate-core", version.ref = "hibernate" }
hibernate-validator = { module = "org.hibernate:hibernate-validator", version.ref = "hibernate-validator" }

htmlunit = { module = "net.sourceforge.htmlunit:htmlunit", version.ref = "htmlunit" }

jakarta-inject-api = { module = "jakarta.inject:jakarta.inject-api", version.ref = "jakarta-inject-api" }
jakarta-inject-tck = { module = "jakarta.inject:jakarta.inject-tck", version.ref = "jakarta-inject-tck" }

javax-el = { module = "org.glassfish:javax.el", version.ref = "javax-el" }
javax-el-impl = { module = "org.glassfish:javax.el", version.ref = "javax-el" }
javax-inject = { module = "javax.inject:javax.inject", version.ref = "javax-inject" }
javax-persistence = { module = "javax.persistence:javax.persistence-api", version.ref = "javax-persistence" }

jetty-alpn-openjdk8-client = { module = "org.eclipse.jetty:jetty-alpn-openjdk8-client", version.ref = "jetty" }

jmh = { module = "org.openjdk.jmh:jmh-core", version.ref = "jmh" }
jmh-generator-annprocess = { module = "org.openjdk.jmh:jmh-core", version.ref = "jmh" }

jsr107 = { module = "org.jsr107.ri:cache-ri-impl", version.ref = "jsr107" }

junit-jupiter-api = { module = "org.junit.jupiter:junit-jupiter-api", version.ref = "managed-junit5" }
junit-jupiter-engine = { module = "org.junit.jupiter:junit-jupiter-engine", version.ref = "managed-junit5" }
junit-vintage = { module = "org.junit.vintage:junit-vintage-engine", version.ref = "managed-junit5" }
junit4 = { module = "junit:junit", version.ref = "junit4" }

kotlin-annotation-processing-embeddable = { module = "org.jetbrains.kotlin:kotlin-annotation-processing-embeddable", version.ref = "managed-kotlin" }
kotlin-compiler-embeddable = { module = "org.jetbrains.kotlin:kotlin-compiler-embeddable", version.ref = "managed-kotlin" }
kotlin-kotest-junit5 = { module = "io.kotest:kotest-runner-junit5-jvm", version.ref = "kotest-junit5"}
kotlin-reflect = { module = "org.jetbrains.kotlin:kotlin-reflect", version.ref = "managed-kotlin" }
kotlin-stdlib = { module = "org.jetbrains.kotlin:kotlin-stdlib", version.ref = "managed-kotlin" }
kotlin-stdlib-jdk8 = { module = "org.jetbrains.kotlin:kotlin-stdlib-jdk8", version.ref = "managed-kotlin" }
kotlin-test = { module = "org.jetbrains.kotlin:kotlin-test", version.ref = "managed-kotlin" }

kotlinx-coroutines-core = { module = "org.jetbrains.kotlinx:kotlinx-coroutines-core", version.ref = "managed-kotlin-coroutines" }
kotlinx-coroutines-jdk8 = { module = "org.jetbrains.kotlinx:kotlinx-coroutines-jdk8", version.ref = "managed-kotlin-coroutines" }
kotlinx-coroutines-reactive = { module = "org.jetbrains.kotlinx:kotlinx-coroutines-reactive", version.ref = "managed-kotlin-coroutines" }
kotlinx-coroutines-rx2 = { module = "org.jetbrains.kotlinx:kotlinx-coroutines-rx2", version.ref = "managed-kotlin-coroutines" }
kotlinx-coroutines-slf4j = { module = "org.jetbrains.kotlinx:kotlinx-coroutines-slf4j", version.ref = "managed-kotlin-coroutines" }
kotlinx-coroutines-reactor = { module = "org.jetbrains.kotlinx:kotlinx-coroutines-reactor", version.ref = "managed-kotlin-coroutines" }

log4j = { module = "org.apache.logging.log4j:log4j-core", version.ref = "log4j" }

logbook-netty = { module = "org.zalando:logbook-netty", version.ref = "logbook-netty" }

micronaut-docs = { module = "io.micronaut.docs:micronaut-docs-asciidoc-config-props", version.ref = "micronaut-docs" }

mongo-javadriver = { module = "org.mongodb:mongo-java-driver", version.ref = "mongo-javadriver" }

mysql-driver = { module = "mysql:mysql-connector-java", version.ref = "mysql-driver" }

netty-tcnative = { module = 'io.netty:netty-tcnative' }
netty-tcnative-boringssl = { module = 'io.netty:netty-tcnative-boringssl-static' }

powermock-junit4 = { module = "org.powermock:powermock-module-junit4", version.ref = "powermock" }
powermock-mockito2 = { module = "org.powermock:powermock-api-mockito2", version.ref = "powermock" }

selenium-remote-driver = { module = "org.seleniumhq.selenium:selenium-remote-driver", version.ref = "selenium" }
selenium-api = { module = "org.seleniumhq.selenium:selenium-api", version.ref = "selenium" }
selenium-support = { module = "org.seleniumhq.selenium:selenium-support", version.ref = "selenium" }
selenium-driver-chrome = { module = "org.seleniumhq.selenium:selenium-chrome-driver", version.ref = "selenium" }
selenium-driver-firefox = { module = "org.seleniumhq.selenium:selenium-firefox-driver", version.ref = "selenium" }
selenium-driver-htmlunit = { module = "org.seleniumhq.selenium:htmlunit-driver", version.ref = "htmlunit" }

smallrye = { module = "io.smallrye:smallrye-fault-tolerance", version.ref = "smallrye" }

systemlambda = { module = "com.github.stefanbirkner:system-lambda", version.ref = "systemlambda" }

micronaut-tracing-jaeger = { module = "io.micronaut.tracing:micronaut-tracing-jaeger", version.ref = "managed-micronaut-tracing" }
micronaut-tracing-zipkin = { module = "io.micronaut.tracing:micronaut-tracing-zipkin", version.ref = "managed-micronaut-tracing" }

testcontainers-spock = { module = "org.testcontainers:spock", version.ref = "managed-testcontainers" }

vertx = { module = "io.vertx:vertx-core", version.ref = "vertx" }
vertx-webclient = { module = "io.vertx:vertx-web-client", version.ref = "vertx" }
httpcomponents-client = { module = "org.apache.httpcomponents:httpclient", version.ref = "httpcomponents-client" }

wiremock = { module = "com.github.tomakehurst:wiremock-jre8", version.ref = "wiremock" }

[bundles]
asm = ["asm", "asm-commons"]<|MERGE_RESOLUTION|>--- conflicted
+++ resolved
@@ -67,15 +67,9 @@
 managed-kafka = "2.8.0"
 managed-ktor = "1.6.1"
 managed-lettuce = "6.1.1.RELEASE"
-<<<<<<< HEAD
-managed-liquibase = "4.6.1"
-managed-logback = "1.2.8"
-managed-lombok = "1.18.20"
-=======
 managed-liquibase = "4.7.1"
 managed-logback = "1.2.10"
 managed-lombok = "1.18.22"
->>>>>>> e78e2b3f
 managed-maven-native-plugin = "0.9.7.1"
 managed-methvin-directory-watcher = "0.15.0"
 managed-micrometer = "1.8.0"
